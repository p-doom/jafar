--- conflicted
+++ resolved
@@ -80,15 +80,12 @@
     lam_patch_size=args.lam_patch_size,
     lam_num_blocks=args.lam_num_blocks,
     lam_num_heads=args.lam_num_heads,
-<<<<<<< HEAD
-    lam_co_train=False,
-=======
     lam_co_train=args.lam_co_train,
->>>>>>> a2f40d48
     # Dynamics
     dyna_dim=args.dyna_dim,
     dyna_num_blocks=args.dyna_num_blocks,
     dyna_num_heads=args.dyna_num_heads,
+    use_maskgit=False,
     param_dtype=args.param_dtype,
     dtype=args.dtype,
 )
@@ -132,7 +129,8 @@
 
 
 def _sampling_wrapper(module, batch):
-    return module.sample(batch, args.seq_len, args.maskgit_steps, args.temperature, args.sample_argmax)
+    # return module.sample_maskgit(batch, args.seq_len, args.maskgit_steps, args.temperature, args.sample_argmax)
+    return module.sample_causal(batch, args.seq_len, args.temperature, args.sample_argmax)
 
 # --- Define autoregressive sampling loop ---
 def _autoreg_sample(rng, video_batch, action_batch):
@@ -168,16 +166,20 @@
     return grain_iterator
 
 # --- Get video + latent actions ---
-grain_iterator = _get_dataloader_iterator()
-video_batch = next(grain_iterator)
-
+# grain_iterator = _get_dataloader_iterator()
+# video_batch = next(grain_iterator)
+video_batch = np.load("overfit_dir/single_sample_corner.npy")
+
+video_batch = video_batch.astype(args.dtype) #/ 255.0
 # Get latent actions for all videos in the batch
-batch = dict(videos=video_batch)
+batch = dict(videos=video_batch[:,:args.seq_len])
 action_batch = genie.apply(params, batch, False, method=Genie.vq_encode)
 action_batch = action_batch.reshape(video_batch.shape[0], args.seq_len - 1, 1)
 
 # --- Sample + evaluate video ---
+print("autoreg sampling...")
 vid = _autoreg_sample(rng, video_batch, action_batch)
+print("autoreg sampling done. calculating ssim and saving video")
 gt = video_batch[:, : vid.shape[1]].clip(0, 1).reshape(-1, *video_batch.shape[2:])
 recon = vid.clip(0, 1).reshape(-1, *vid.shape[2:])
 ssim = pix.ssim(gt[:, args.start_frame + 1 :], recon[:, args.start_frame + 1 :]).mean()
