from dataclasses import dataclass, field
import os

import einops
from flax.training import orbax_utils
from flax.training.train_state import TrainState
from jax.sharding import Mesh, PartitionSpec, NamedSharding
from jax.experimental.mesh_utils import create_device_mesh
import optax
import orbax.checkpoint as ocp
import numpy as np
import dm_pix as pix
import jax
import jax.numpy as jnp
import tyro
import wandb
import grain

from models.tokenizer import TokenizerVQVAE
from utils.dataloader import get_dataloader
from utils.lr_utils import get_lr_schedule
from utils.parameter_utils import count_parameters_by_component


@dataclass
class Args:
    # Experiment
    num_steps: int = 300_000
    seed: int = 0
    seq_len: int = 16
    image_channels: int = 3
    image_height: int = 90
    image_width: int = 160
    data_dir: str = ""
    save_ckpt: bool = False
    restore_ckpt: bool = False
    # Optimization
    vq_beta: float = 0.25
    batch_size: int = 48
    init_lr: float = 0.0
    max_lr: float = 3e-4
    decay_end: float = 0.0
    wsd_decay_steps: int = 20000 # NOTE: wsd_decay_steps will only be used when using a wsd-schedule
    lr_schedule: str = "wsd" # supported options: wsd, cos 
    warmup_steps: int = 10000
    # Tokenizer
    model_dim: int = 512
    latent_dim: int = 32
    num_latents: int = 1024
    patch_size: int = 4
    num_blocks: int = 8
    num_heads: int = 8
    dropout: float = 0.0
    codebook_dropout: float = 0.01
    param_dtype: jnp.dtype = jnp.float32
    dtype: jnp.dtype = jnp.bfloat16
    # Logging
    log: bool = False
    entity: str = ""
    project: str = ""
    name: str = "train_tokenizer"
    tags: list[str] = field(default_factory=lambda: ["tokenizer"])
    log_interval: int = 5
    log_image_interval: int = 250
    ckpt_dir: str = ""
    log_checkpoint_interval: int = 10000
    log_checkpoint_keep_period: int = 20000
    log_gradients: bool = False
    wandb_id: str = ""


args = tyro.cli(Args)


def tokenizer_loss_fn(params, state, inputs):
    # --- Compute loss ---
<<<<<<< HEAD
    # FIXME (f.srambical): Can we even do native int8 training without casting the video at all?
    # FIXME (f.srambical): If the tokenizer is the reason for the dynamics model being memory-bound,
    # should we at least train the tokenizer natively in int8?
    inputs["videos"] = inputs["videos"].astype(args.dtype) / 255.0
=======
    inputs["videos"] = inputs["videos"].astype(jnp.float32) / 255.0
>>>>>>> cbc2a99a
    outputs = state.apply_fn(
        params,
        inputs,
        training=True,
        rngs={"params": inputs["rng"], "dropout": inputs["dropout_rng"]},
    )
    mse = jnp.square(inputs["videos"] - outputs["recon"]).mean()
    q_loss = jnp.square(jax.lax.stop_gradient(outputs["emb"]) - outputs["z"]).mean()
    commitment_loss = jnp.square(
        outputs["emb"] - jax.lax.stop_gradient(outputs["z"])
    ).mean()
    loss = mse + q_loss + args.vq_beta * commitment_loss

    # --- Compute validation metrics ---
    gt = inputs["videos"].clip(0, 1).reshape(-1, *inputs["videos"].shape[2:])
    recon = outputs["recon"].clip(0, 1).reshape(-1, *outputs["recon"].shape[2:])
    psnr = pix.psnr(gt, recon).mean()  # type: ignore
    ssim = pix.ssim(gt, recon).mean()  # type: ignore
    _, index_counts = jnp.unique_counts(
        jnp.ravel(outputs["indices"]), size=args.num_latents, fill_value=0
    )
    codebook_usage = (index_counts != 0).mean()
    metrics = dict(
        loss=loss,
        mse=mse,
        q_loss=q_loss,
        commitment_loss=commitment_loss,
        psnr=psnr,
        ssim=ssim,
        codebook_usage=codebook_usage,
    )
    return loss, (outputs["recon"], metrics)


@jax.jit
def train_step(state, inputs):
    grad_fn = jax.value_and_grad(tokenizer_loss_fn, has_aux=True, allow_int=True)
    (loss, (recon, metrics)), grads = grad_fn(state.params, state, inputs)
    state = state.apply_gradients(grads=grads)
    if args.log_gradients:
        metrics["encoder_gradients_std/"] = jax.tree.map(
            lambda x: x.std(), grads["params"]["encoder"]
        )
        metrics["vq_gradients_std/"] = jax.tree.map(
            lambda x: x.std(), grads["params"]["vq"]
        )
        metrics["decoder_gradients_std/"] = jax.tree.map(
            lambda x: x.std(), grads["params"]["decoder"]
        )
    return state, loss, recon, metrics


if __name__ == "__main__":
    jax.distributed.initialize()
    num_devices = jax.device_count()
    if num_devices == 0:
        raise ValueError("No JAX devices found.")
    print(f"Running on {num_devices} devices.")

    if args.batch_size % num_devices != 0:
        raise ValueError(
            f"Global batch size {args.batch_size} must be divisible by "
            f"number of devices {num_devices}."
        )

    per_device_batch_size_for_init = args.batch_size // num_devices

    rng = jax.random.PRNGKey(args.seed)

    # --- Initialize model ---
    tokenizer = TokenizerVQVAE(
        in_dim=args.image_channels,
        model_dim=args.model_dim,
        latent_dim=args.latent_dim,
        num_latents=args.num_latents,
        patch_size=args.patch_size,
        num_blocks=args.num_blocks,
        num_heads=args.num_heads,
        dropout=args.dropout,
        codebook_dropout=args.codebook_dropout,
        param_dtype=args.param_dtype,
        dtype=args.dtype,
    )
    rng, _rng = jax.random.split(rng)
    image_shape = (args.image_height, args.image_width, args.image_channels)
    inputs = dict(
        videos=jnp.zeros(
            (per_device_batch_size_for_init, args.seq_len, *image_shape),
            dtype=args.dtype,
        ),
    )
    init_params = tokenizer.init(_rng, inputs)

    param_counts = count_parameters_by_component(init_params)

    if args.log and jax.process_index() == 0:
        wandb_init_kwargs = {
            "entity": args.entity,
            "project": args.project,
            "name": args.name,
            "tags": args.tags,
            "group": "debug",
            "config": args,
        }

        if args.wandb_id:
            wandb_init_kwargs.update(
                {
                    "id": args.wandb_id,
                    "resume": "allow",
                }
            )
        wandb.init(**wandb_init_kwargs)

        wandb.config.update({"model_param_count": param_counts})

    print("Parameter counts:")
    print(param_counts)

    # --- Initialize optimizer ---
<<<<<<< HEAD
    lr_schedule = optax.warmup_cosine_decay_schedule(
        args.min_lr, args.max_lr, args.warmup_steps, args.num_steps
    )
    tx = optax.adamw(learning_rate=lr_schedule, b1=0.9, b2=0.9, weight_decay=1e-4, mu_dtype=args.dtype)
=======
    lr_schedule = get_lr_schedule(args.lr_schedule, 
                                  args.init_lr, 
                                  args.max_lr, 
                                  args.decay_end, 
                                  args.num_steps, 
                                  args.warmup_steps, 
                                  args.wsd_decay_steps)
    tx = optax.adamw(learning_rate=lr_schedule, b1=0.9, b2=0.9, weight_decay=1e-4)
>>>>>>> cbc2a99a
    train_state = TrainState.create(apply_fn=tokenizer.apply, params=init_params, tx=tx)

    # FIXME: switch to create_hybrid_device_mesh for runs spanning multiple nodes
    device_mesh_arr = create_device_mesh((num_devices,))
    mesh = Mesh(devices=device_mesh_arr, axis_names=("data",))

    replicated_sharding = NamedSharding(mesh, PartitionSpec())
    videos_sharding = NamedSharding(mesh, PartitionSpec("data", None, None, None, None))
    train_state = jax.device_put(train_state, replicated_sharding)

    # --- Initialize checkpoint manager ---
    step = 0
    handler_registry = ocp.handlers.DefaultCheckpointHandlerRegistry()
    handler_registry.add(
        "model_state", ocp.args.StandardSave, ocp.handlers.StandardCheckpointHandler
    )
    handler_registry.add(
        "model_state", ocp.args.StandardRestore, ocp.handlers.StandardCheckpointHandler
    )
    handler_registry.add("dataloader_state", grain.checkpoint.CheckpointSave, grain.checkpoint.CheckpointHandler)  # type: ignore
    handler_registry.add("dataloader_state", grain.checkpoint.CheckpointRestore, grain.checkpoint.CheckpointHandler)  # type: ignore

    checkpoint_options = ocp.CheckpointManagerOptions(
        save_interval_steps=args.log_checkpoint_interval,
        max_to_keep=3,
        keep_period=args.log_checkpoint_keep_period,
        step_format_fixed_length=6,
        cleanup_tmp_directories=True,
    )

    checkpoint_manager = ocp.CheckpointManager(
        args.ckpt_dir,
        options=checkpoint_options,
        handler_registry=handler_registry,
    )

    # --- Create DataLoaderIterator from dataloader ---
    array_record_files = [
        os.path.join(args.data_dir, x)
        for x in os.listdir(args.data_dir)
        if x.endswith(".array_record")
    ]
    grain_dataloader = get_dataloader(
        array_record_files,
        args.seq_len,
        # NOTE: We deliberately pass the global batch size
        # The dataloader shards the dataset across all processes
        args.batch_size,
        *image_shape,
        num_workers=8,
        prefetch_buffer_size=1,
        seed=args.seed,
    )
    initial_state = grain_dataloader._create_initial_state()
    grain_iterator = grain.DataLoaderIterator(grain_dataloader, initial_state)

    # --- Restore checkpoint ---
    if args.restore_ckpt:
        abstract_train_state = jax.tree_util.tree_map(
            ocp.utils.to_shape_dtype_struct, train_state
        )
        restored = checkpoint_manager.restore(
            checkpoint_manager.latest_step(),
            args=ocp.args.Composite(
                model_state=ocp.args.StandardRestore(abstract_train_state),
                dataloader_state=grain.checkpoint.CheckpointRestore(grain_iterator),
            ),
        )
        train_state = restored["model_state"]
        grain_iterator = restored["dataloader_state"]
        step = checkpoint_manager.latest_step() or 0
        print(f"Restored dataloader and model state from step {step}")

    # --- TRAIN LOOP ---
    dataloader = (jax.make_array_from_process_local_data(videos_sharding, elem) for elem in grain_iterator)  # type: ignore
    print(f"Starting training from step {step}...")
    while step < args.num_steps:
        for videos in dataloader:
            # --- Train step ---
            rng, _rng, _rng_dropout = jax.random.split(rng, 3)

            inputs = dict(videos=videos, rng=_rng, dropout_rng=_rng_dropout)
            train_state, loss, recon, metrics = train_step(train_state, inputs)
            metrics["lr"] = lr_schedule(step)
            print(f"Step {step}, loss: {loss}")
            step += 1

            # --- Logging ---
            if args.log:
                if step % args.log_interval == 0 and jax.process_index() == 0:
                    wandb.log(
                        {
                            "loss": loss,
                            "step": step,
                            **metrics,
                        }
                    )
                if step % args.log_image_interval == 0:
                    gt_seq = inputs["videos"][0]
                    recon_seq = recon[0].clip(0, 1)
                    comparison_seq = jnp.concatenate((gt_seq, recon_seq), axis=1)
                    comparison_seq = einops.rearrange(
                        comparison_seq * 255, "t h w c -> h (t w) c"
                    )
                    # NOTE: Process-dependent control flow deliberately happens
                    # after indexing operation since it must not contain code
                    # sections that lead to cross-accelerator communication.
                    if jax.process_index() == 0:
                        log_images = dict(
                            image=wandb.Image(np.asarray(gt_seq[0])),
                            recon=wandb.Image(np.asarray(recon_seq[0])),
                            true_vs_recon=wandb.Image(
                                np.asarray(comparison_seq.astype(np.uint8))
                            ),
                        )
                        wandb.log(log_images)
            # --- Checkpointing ---
            if args.save_ckpt and step % args.log_checkpoint_interval == 0:
                checkpoint_manager.save(
                    step,
                    args=ocp.args.Composite(
                        model_state=ocp.args.StandardSave(train_state),
                        dataloader_state=grain.checkpoint.CheckpointSave(
                            grain_iterator
                        ),
                    ),
                )
                print(f"Saved checkpoint at step {step}")
            if step >= args.num_steps:
                break

    checkpoint_manager.close()<|MERGE_RESOLUTION|>--- conflicted
+++ resolved
@@ -74,14 +74,10 @@
 
 def tokenizer_loss_fn(params, state, inputs):
     # --- Compute loss ---
-<<<<<<< HEAD
     # FIXME (f.srambical): Can we even do native int8 training without casting the video at all?
     # FIXME (f.srambical): If the tokenizer is the reason for the dynamics model being memory-bound,
     # should we at least train the tokenizer natively in int8?
     inputs["videos"] = inputs["videos"].astype(args.dtype) / 255.0
-=======
-    inputs["videos"] = inputs["videos"].astype(jnp.float32) / 255.0
->>>>>>> cbc2a99a
     outputs = state.apply_fn(
         params,
         inputs,
@@ -202,12 +198,6 @@
     print(param_counts)
 
     # --- Initialize optimizer ---
-<<<<<<< HEAD
-    lr_schedule = optax.warmup_cosine_decay_schedule(
-        args.min_lr, args.max_lr, args.warmup_steps, args.num_steps
-    )
-    tx = optax.adamw(learning_rate=lr_schedule, b1=0.9, b2=0.9, weight_decay=1e-4, mu_dtype=args.dtype)
-=======
     lr_schedule = get_lr_schedule(args.lr_schedule, 
                                   args.init_lr, 
                                   args.max_lr, 
@@ -215,8 +205,7 @@
                                   args.num_steps, 
                                   args.warmup_steps, 
                                   args.wsd_decay_steps)
-    tx = optax.adamw(learning_rate=lr_schedule, b1=0.9, b2=0.9, weight_decay=1e-4)
->>>>>>> cbc2a99a
+    tx = optax.adamw(learning_rate=lr_schedule, b1=0.9, b2=0.9, weight_decay=1e-4, mu_dtype=args.dtype)
     train_state = TrainState.create(apply_fn=tokenizer.apply, params=init_params, tx=tx)
 
     # FIXME: switch to create_hybrid_device_mesh for runs spanning multiple nodes
