--- conflicted
+++ resolved
@@ -120,14 +120,8 @@
     seed=args.seed,
 )
 video_batch = next(iter(dataloader))
-<<<<<<< HEAD
-# Get latent actions from first video only; clip them down to the specified seq_len
-first_video = video_batch[:1, :args.seq_len]
-batch = dict(videos=first_video)
-=======
 # Get latent actions for all videos in the batch
 batch = dict(videos=video_batch)
->>>>>>> 01461aad
 action_batch = genie.apply(params, batch, False, method=Genie.vq_encode)
 action_batch = action_batch.reshape(video_batch.shape[0], args.seq_len - 1, 1)
 
