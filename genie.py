from typing import Dict, Any

import optax
import jax
import jax.numpy as jnp
import flax.linen as nn
from jax import NamedSharding
from flax.training.train_state import TrainState
from flax.training import orbax_utils
from orbax.checkpoint import PyTreeCheckpointer

from models.dynamics import DynamicsMaskGIT
from models.lam import LatentActionModel
from models.tokenizer import TokenizerVQVAE


class Genie(nn.Module):
    """Genie model"""

    # --- Tokenizer ---
    in_dim: int
    tokenizer_dim: int
    latent_patch_dim: int
    num_patch_latents: int
    patch_size: int
    tokenizer_num_blocks: int
    tokenizer_num_heads: int
    # --- LAM ---
    lam_dim: int
    latent_action_dim: int
    num_latent_actions: int
    lam_patch_size: int
    lam_num_blocks: int
    lam_num_heads: int
    lam_co_train: bool
    # --- Dynamics ---
    dyna_dim: int
    dyna_num_blocks: int
    dyna_num_heads: int
    dropout: float = 0.0
    mask_limit: float = 0.0

    def setup(self):
        self.tokenizer = TokenizerVQVAE(
            in_dim=self.in_dim,
            model_dim=self.tokenizer_dim,
            latent_dim=self.latent_patch_dim,
            num_latents=self.num_patch_latents,
            patch_size=self.patch_size,
            num_blocks=self.tokenizer_num_blocks,
            num_heads=self.tokenizer_num_heads,
            dropout=0.0,
            codebook_dropout=0.0,
        )
        self.lam = LatentActionModel(
            in_dim=self.in_dim,
            model_dim=self.lam_dim,
            latent_dim=self.latent_patch_dim,
            num_latents=self.num_latent_actions,
            patch_size=self.lam_patch_size,
            num_blocks=self.lam_num_blocks,
            num_heads=self.lam_num_heads,
            dropout=0.0,
            codebook_dropout=0.0,
        )
        self.dynamics = DynamicsMaskGIT(
            model_dim=self.dyna_dim,
            num_latents=self.num_patch_latents,
            num_blocks=self.dyna_num_blocks,
            num_heads=self.dyna_num_heads,
            dropout=self.dropout,
            mask_limit=self.mask_limit,
        )

    def __call__(self, batch: Dict[str, Any], training: bool = True) -> Dict[str, Any]:
        tokenizer_outputs = self.tokenizer.vq_encode(batch["videos"], training=False)
        lam_outputs = self.lam.vq_encode(batch["videos"], training=False)
        latent_actions = jax.lax.cond(
            self.lam_co_train,
            lambda: lam_outputs["z_q"],
            lambda: jax.lax.stop_gradient(lam_outputs["z_q"])
        )
        outputs = dict(
            video_tokens=jax.lax.stop_gradient(tokenizer_outputs["indices"]),
            latent_actions=latent_actions,
        )
        outputs["mask_rng"] = batch["mask_rng"]
        dyna_outputs = self.dynamics(outputs, training)
        outputs.update(dyna_outputs)
        mle_indices = jnp.argmax(outputs["token_logits"], axis=-1)
        outputs["recon"] = self.tokenizer.decode(
            mle_indices, batch["videos"].shape[2:4]
        )
        return outputs

    @nn.compact
    def sample(
        self,
        batch: Dict[str, Any],
        seq_len: int,
        steps: int = 25,
        temperature: float = 1,
        sample_argmax: bool = False,
    ) -> Any:
        """
        Autoregressively samples up to `seq_len` future frames, following Figure 8 of the paper.

        - Input frames are tokenized once.
        - Future frames are generated autoregressively in token space.
        - All frames are detokenized in a single pass.

        Note:
        - For interactive or step-wise sampling, detokenization should occur after each action.
        - To maintain consistent tensor shapes across timesteps, all current and future frames are decoded at every step.
        - Temporal causal structure is preserved by 
            a) reapplying the mask before each decoding step.
            b) a temporal causal mask is applied within each ST-transformer block.

        Dimension keys:
            B: batch size  
            T: number of input (conditioning) frames  
            N: patches per frame  
            S: sequence length  
            A: action space  
            D: model latent dimension
        """
        # --- Encode videos and actions ---
        tokenizer_out = self.tokenizer.vq_encode(batch["videos"], training=False)
        token_idxs = tokenizer_out["indices"] # (B, T, N)
        B, T, N = token_idxs.shape
        pad_shape = (B, seq_len - T, N)
        pad = jnp.zeros(pad_shape, dtype=token_idxs.dtype)
        token_idxs = jnp.concatenate([token_idxs, pad], axis=1) # (B, S, N)
        action_tokens = self.lam.vq.get_codes(batch["latent_actions"])

        MaskGITLoop = nn.scan(
            MaskGITStep,
            variable_broadcast="params",
            split_rngs={"params": False},
            in_axes=0,
            out_axes=0,
            length=steps,
        )
    
        loop_fn = MaskGITLoop(
            dynamics=self.dynamics,
            tokenizer=self.tokenizer,
            temperature=temperature,
            sample_argmax=sample_argmax,
            steps=steps,
        )

        def generation_step_fn(carry, step_t):
            rng, current_token_idxs = carry
            rng, step_rng = jax.random.split(rng)

            # Mask current and future frames (i.e., t >= step_t)
            mask = jnp.arange(seq_len) >= step_t # (S,)
            mask = jnp.broadcast_to(mask[None, :, None], (B, seq_len, N)) # (B, S, N)
            mask = mask.astype(bool)
            masked_token_idxs = current_token_idxs * ~mask

            # --- Initialize and run MaskGIT loop ---
            init_carry_maskgit = (
                step_rng,
                masked_token_idxs,
                mask,
                action_tokens,
            )
            final_carry_maskgit, _ = loop_fn(init_carry_maskgit, jnp.arange(steps))
            updated_token_idxs = final_carry_maskgit[1]
            new_carry = (rng, updated_token_idxs)
            return new_carry, None

        # --- Run the autoregressive generation using scan ---
        initial_carry = (batch["rng"], token_idxs)
        timesteps_to_scan = jnp.arange(T, seq_len)
        final_carry, _ = jax.lax.scan(
            generation_step_fn,
            initial_carry,
            timesteps_to_scan
        )
        final_token_idxs = final_carry[1]

        # --- Decode all tokens at once at the end ---
        final_frames = self.tokenizer.decode(
            final_token_idxs,
            video_hw=batch["videos"].shape[2:4],
        )
        return final_frames

    def vq_encode(self, batch, training) -> Dict[str, Any]:
        # --- Preprocess videos ---
        lam_output = self.lam.vq_encode(batch["videos"], training=training)
        return lam_output["indices"]


class MaskGITStep(nn.Module):
    dynamics: nn.Module
    tokenizer: nn.Module
    temperature: float
    sample_argmax: bool
    steps: int

    @nn.compact
    def __call__(self, carry, x):
        rng, token_idxs, mask, action_tokens = carry
        step = x
        N = token_idxs.shape[2]

        # --- Construct + encode video ---
        vid_embed = self.dynamics.patch_embed(token_idxs) # (B, S, N, D)
        mask_token = self.dynamics.mask_token  # (1, 1, 1, D,)
        mask_expanded = mask[..., None] # (B, S, N, 1) 
        vid_embed = jnp.where(mask_expanded, mask_token, vid_embed)

        # --- Predict transition ---
        act_embed = self.dynamics.action_up(action_tokens)
        vid_embed += jnp.pad(act_embed, ((0, 0), (1, 0), (0, 0), (0, 0)))
        unmasked_ratio = jnp.cos(jnp.pi * (step + 1) / (self.steps * 2))
        step_temp = self.temperature * (1.0 - unmasked_ratio)
        final_logits = self.dynamics.dynamics(vid_embed) / step_temp

        # --- Sample new tokens for final frame ---
        if self.sample_argmax:
            sampled_token_idxs = jnp.argmax(final_logits, axis=-1)
        else:
            rng, _rng = jax.random.split(rng)
<<<<<<< HEAD
            sampled_token_idxs = jnp.where(
                step == self.steps - 1,
                jnp.argmax(final_logits, axis=-1),
                jax.random.categorical(_rng, final_logits),
            )
        gather_fn = jax.vmap(jax.vmap(jax.vmap(lambda x, y: x[y])))
=======
            sampled_token_idxs = jax.random.categorical(_rng, final_logits)
        gather_fn = jax.vmap(jax.vmap(lambda x, y: x[y]))
>>>>>>> 01461aad
        final_token_probs = gather_fn(jax.nn.softmax(final_logits), sampled_token_idxs)
        final_token_probs += ~mask
        # Update masked tokens only
        token_idxs = jnp.where(mask, sampled_token_idxs, token_idxs)

        # --- Update mask ---
        num_unmasked_tokens = jnp.round(N * (1.0 - unmasked_ratio)).astype(int)
        idx_mask = jnp.arange(final_token_probs.shape[-1]) > num_unmasked_tokens
        sorted_idxs = jnp.argsort(final_token_probs, axis=-1, descending=True)
        mask_update_fn = jax.vmap(lambda msk, ids: msk.at[ids].set(idx_mask))
        new_mask = mask_update_fn(mask, sorted_idxs)

        new_carry = (rng, token_idxs, new_mask, action_tokens)
        return new_carry, None

def restore_genie_components(
    train_state: TrainState,
    sharding: NamedSharding,
    inputs: Dict[str, jax.Array],
    rng: jax.Array,
    args,
):
    """Restore pre-trained Genie components"""
    rng, _rng = jax.random.split(rng)

    # dummy values since we only use tx to initialize the dummy train states
    dummy_tx = optax.adamw(
        learning_rate=optax.constant_schedule(args.max_lr),
        b1=0.9,
        b2=0.9,
        weight_decay=1e-4,
    )

    dummy_tokenizer = TokenizerVQVAE(
        in_dim=args.image_channels,
        model_dim=args.tokenizer_dim,
        latent_dim=args.latent_patch_dim,
        num_latents=args.num_patch_latents,
        patch_size=args.patch_size,
        num_blocks=args.tokenizer_num_blocks,
        num_heads=args.tokenizer_num_heads,
        dropout=args.dropout,
        codebook_dropout=args.dropout,
    )
    tokenizer_init_params = dummy_tokenizer.init(_rng, inputs)
    dummy_tokenizer_train_state = TrainState.create(
        apply_fn=dummy_tokenizer.apply, params=tokenizer_init_params, tx=dummy_tx
    )
    abstract_sharded_tokenizer_state = _create_abstract_sharded_pytree(
        dummy_tokenizer_train_state, sharding
    )
    tokenizer_restore_target = {"model": abstract_sharded_tokenizer_state}
    tokenizer_restore_args = orbax_utils.restore_args_from_target(
        tokenizer_restore_target
    )
    restored_tokenizer_params = (
        PyTreeCheckpointer()
        .restore(
            args.tokenizer_checkpoint,
            item=tokenizer_restore_target,
            restore_args=tokenizer_restore_args,
        )["model"]
        .params["params"]
    )
    train_state.params["params"]["tokenizer"].update(restored_tokenizer_params)

    if args.lam_checkpoint:
        dummy_lam = LatentActionModel(
            in_dim=args.image_channels,
            model_dim=args.lam_dim,
            latent_dim=args.latent_patch_dim,
            num_latents=args.num_latent_actions,
            patch_size=args.lam_patch_size,
            num_blocks=args.lam_num_blocks,
            num_heads=args.lam_num_heads,
            dropout=args.dropout,
            codebook_dropout=args.dropout,
        )
        lam_init_params = dummy_lam.init(_rng, inputs)
        dummy_lam_train_state = TrainState.create(
            apply_fn=dummy_lam.apply, params=lam_init_params, tx=dummy_tx
        )
        abstract_sharded_lam_state = _create_abstract_sharded_pytree(
            dummy_lam_train_state, sharding
        )
        lam_restore_target = {"model": abstract_sharded_lam_state}
        lam_restore_args = orbax_utils.restore_args_from_target(lam_restore_target)
        restored_lam_params = (
            PyTreeCheckpointer()
            .restore(
                args.lam_checkpoint, item=lam_restore_target, restore_args=lam_restore_args
            )["model"]
            .params["params"]
        )
        # Genie does not initialize all LAM modules, thus we omit those extra modules during restoration
        # (f.srambical) FIXME: Currently, this is a small HBM memory crunch since the LAM's decoder is loaded into HBM and immediately dicarded.
        # A workaround would be to restore to host memory first, and only move the weights to HBM after pruning the decoder
        restored_lam_params = {
            k: v
            for k, v in restored_lam_params.items()
            if k in train_state.params["params"]["lam"]
        }
        train_state.params["params"]["lam"].update(restored_lam_params)

    return train_state


def _create_abstract_sharded_pytree(pytree_template, sharding_spec):
    """Replaces arrays in a pytree with ShapeDtypeStructs having the given sharding."""

    def map_fn(leaf_template):
        if hasattr(leaf_template, "shape") and hasattr(leaf_template, "dtype"):
            return jax.ShapeDtypeStruct(
                leaf_template.shape, leaf_template.dtype, sharding=sharding_spec
            )
        return leaf_template

    return jax.tree_util.tree_map(map_fn, pytree_template)<|MERGE_RESOLUTION|>--- conflicted
+++ resolved
@@ -226,17 +226,8 @@
             sampled_token_idxs = jnp.argmax(final_logits, axis=-1)
         else:
             rng, _rng = jax.random.split(rng)
-<<<<<<< HEAD
-            sampled_token_idxs = jnp.where(
-                step == self.steps - 1,
-                jnp.argmax(final_logits, axis=-1),
-                jax.random.categorical(_rng, final_logits),
-            )
+            sampled_token_idxs = jax.random.categorical(_rng, final_logits)
         gather_fn = jax.vmap(jax.vmap(jax.vmap(lambda x, y: x[y])))
-=======
-            sampled_token_idxs = jax.random.categorical(_rng, final_logits)
-        gather_fn = jax.vmap(jax.vmap(lambda x, y: x[y]))
->>>>>>> 01461aad
         final_token_probs = gather_fn(jax.nn.softmax(final_logits), sampled_token_idxs)
         final_token_probs += ~mask
         # Update masked tokens only
