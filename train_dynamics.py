from dataclasses import dataclass, field
import os

import einops
from flax.training.train_state import TrainState
from jax.sharding import Mesh, PartitionSpec, NamedSharding
from jax.experimental.mesh_utils import create_device_mesh
import optax
import orbax.checkpoint as ocp
import numpy as np
import dm_pix as pix
import jax
import jax.numpy as jnp
import tyro
import wandb
import grain

from genie import Genie, restore_genie_components
from utils.dataloader import get_dataloader
from utils.lr_utils import get_lr_schedule
from utils.parameter_utils import count_parameters_by_component

@dataclass
class Args:
    # Experiment
    num_steps: int = 200_000
    seed: int = 0
    seq_len: int = 16
    image_channels: int = 3
    image_height: int = 90
    image_width: int = 160
    data_dir: str = ""
    save_ckpt: bool = False
    restore_ckpt: bool = False
    # Optimization
    batch_size: int = 36
    init_lr: float = 0.0
    max_lr: float = 3e-5
    decay_end: float = 0.0
    wsd_decay_steps: int = 10000 # NOTE: wsd_decay_steps will only be used when using a wsd-schedule
    warmup_steps: int = 5000
    lr_schedule : str = "wsd" # supported options: wsd, cos
    # Tokenizer
    tokenizer_dim: int = 512
    latent_patch_dim: int = 32
    num_patch_latents: int = 1024
    patch_size: int = 4
    tokenizer_num_blocks: int = 8
    tokenizer_num_heads: int = 8
    tokenizer_checkpoint: str = ""
    # LAM
    lam_dim: int = 512
    latent_action_dim: int = 32
    num_latent_actions: int = 6
    lam_patch_size: int = 16
    lam_num_blocks: int = 8
    lam_num_heads: int = 8
    lam_checkpoint: str = ""
    # Dynamics
    dyna_dim: int = 512
    dyna_num_blocks: int = 12
    dyna_num_heads: int = 8
    dropout: float = 0.0
    mask_limit: float = 0.5
    param_dtype: jnp.dtype = jnp.float32
    dtype: jnp.dtype = jnp.bfloat16
    # Logging
    log: bool = False
    entity: str = ""
    project: str = ""
    name: str = "train_dynamics"
    tags: list[str] = field(default_factory=lambda: ["dynamics"])
    log_interval: int = 5
    log_image_interval: int = 250
    ckpt_dir: str = ""
    log_checkpoint_interval: int = 25000
    log_checkpoint_keep_period: int = 20000
    log_gradients: bool = False
    wandb_id: str = ""


args = tyro.cli(Args)


def dynamics_loss_fn(params, state, inputs):
    """Compute masked dynamics loss"""
<<<<<<< HEAD
    inputs["videos"] = inputs["videos"].astype(args.dtype) / 255.0
=======
    inputs["videos"] = inputs["videos"].astype(jnp.float32) / 255.0
>>>>>>> cbc2a99a
    outputs = state.apply_fn(
        params,
        inputs,
        training=True,
        rngs={"params": inputs["rng"], "dropout": inputs["dropout_rng"]},
    )
    mask = outputs["mask"]
    outputs["token_logits"] = outputs["token_logits"].astype(jnp.float32)
    ce_loss = optax.softmax_cross_entropy_with_integer_labels(
        outputs["token_logits"], outputs["video_tokens"]
    )
    ce_loss = (mask * ce_loss).sum() / mask.sum()
    acc = outputs["token_logits"].argmax(-1) == outputs["video_tokens"]
    acc = (mask * acc).sum() / mask.sum()
    select_probs = jax.nn.softmax(outputs["token_logits"])
    gt = inputs["videos"].clip(0, 1).reshape(-1, *inputs["videos"].shape[2:])
    recon = outputs["recon"].clip(0, 1).reshape(-1, *outputs["recon"].shape[2:])
    psnr = pix.psnr(gt, recon).mean() # type: ignore
    ssim = pix.ssim(gt, recon).mean() # type: ignore
    _, index_counts_lam = jnp.unique_counts(
        jnp.ravel(outputs["lam_indices"]), size=args.num_latent_actions, fill_value=0
    )
    _, index_counts_tokenizer = jnp.unique_counts(
        jnp.ravel(outputs["video_tokens"]), size=args.num_patch_latents, fill_value=0
    )
    codebook_usage_lam = (index_counts_lam != 0).mean()
    codebook_usage_tokenizer = (index_counts_tokenizer != 0).mean()
    metrics = dict(
        cross_entropy_loss=ce_loss,
        masked_token_accuracy=acc,
        select_logit=outputs["token_logits"].max(-1).mean(),
        select_p=select_probs.max(-1).mean(),
        entropy=jax.scipy.special.entr(select_probs).sum(-1).mean(),
        psnr=psnr,
        ssim=ssim,
        codebook_usage_lam=codebook_usage_lam,
        codebook_usage_tokenizer=codebook_usage_tokenizer,
    )
    return ce_loss, (outputs["recon"], metrics)


@jax.jit
def train_step(state, inputs):
    """Update state and compute metrics"""
    grad_fn = jax.value_and_grad(dynamics_loss_fn, has_aux=True, allow_int=True)
    (loss, (recon, metrics)), grads = grad_fn(state.params, state, inputs)
    state = state.apply_gradients(grads=grads)
    if args.log_gradients:
        metrics["gradients_std/"] = jax.tree.map(
            lambda x: x.std(), grads["params"]["dynamics"]
        )
    return state, loss, recon, metrics


if __name__ == "__main__":
    jax.distributed.initialize()
    num_devices = jax.device_count()
    if num_devices == 0:
        raise ValueError("No JAX devices found.")
    print(f"Running on {num_devices} devices.")

    if args.batch_size % num_devices != 0:
        raise ValueError(
            f"Global batch size {args.batch_size} must be divisible by "
            f"number of devices {num_devices}."
        )

    per_device_batch_size_for_init = args.batch_size // num_devices

    rng = jax.random.PRNGKey(args.seed)

    # --- Initialize model ---
    genie = Genie(
        # Tokenizer
        in_dim=args.image_channels,
        tokenizer_dim=args.tokenizer_dim,
        latent_patch_dim=args.latent_patch_dim,
        num_patch_latents=args.num_patch_latents,
        patch_size=args.patch_size,
        tokenizer_num_blocks=args.tokenizer_num_blocks,
        tokenizer_num_heads=args.tokenizer_num_heads,
        # LAM
        lam_dim=args.lam_dim,
        latent_action_dim=args.latent_action_dim,
        num_latent_actions=args.num_latent_actions,
        lam_patch_size=args.lam_patch_size,
        lam_num_blocks=args.lam_num_blocks,
        lam_num_heads=args.lam_num_heads,
        lam_co_train=not args.lam_checkpoint,
        # Dynamics
        dyna_dim=args.dyna_dim,
        dyna_num_blocks=args.dyna_num_blocks,
        dyna_num_heads=args.dyna_num_heads,
        dropout=args.dropout,
        mask_limit=args.mask_limit,
        param_dtype=args.param_dtype,
        dtype=args.dtype,
    )
    rng, _rng = jax.random.split(rng)
    image_shape = (args.image_height, args.image_width, args.image_channels)
    dummy_inputs = dict(
        videos=jnp.zeros(
            (per_device_batch_size_for_init, args.seq_len, *image_shape),
            dtype=args.dtype,
        ),
        action=jnp.zeros(
            (per_device_batch_size_for_init, args.seq_len), dtype=args.dtype
        ),
        mask_rng=_rng,
    )
    rng, _rng = jax.random.split(rng)
    init_params = genie.init(_rng, dummy_inputs)

    param_counts = count_parameters_by_component(init_params)

    if args.log and jax.process_index() == 0:
        wandb_init_kwargs = {
            "entity": args.entity,
            "project": args.project,
            "name": args.name,
            "tags": args.tags,
            "group": "debug",
            "config": args,
        }

        if args.wandb_id:
            wandb_init_kwargs.update(
                {
                    "id": args.wandb_id,
                    "resume": "allow",
                }
            )
        wandb.init(**wandb_init_kwargs)

        wandb.config.update({"model_param_count": param_counts})

    print("Parameter counts:")
    print(param_counts)

    # --- Initialize optimizer ---
<<<<<<< HEAD
    lr_schedule = optax.warmup_cosine_decay_schedule(
        args.min_lr, args.max_lr, args.warmup_steps, args.num_steps
    )
    tx = optax.adamw(learning_rate=lr_schedule, b1=0.9, b2=0.9, weight_decay=1e-4, mu_dtype=args.dtype)
=======
    lr_schedule = get_lr_schedule(args.lr_schedule, 
                                  args.init_lr, 
                                  args.max_lr, 
                                  args.decay_end, 
                                  args.num_steps, 
                                  args.warmup_steps, 
                                  args.wsd_decay_steps)
    tx = optax.adamw(learning_rate=lr_schedule, b1=0.9, b2=0.9, weight_decay=1e-4)
>>>>>>> cbc2a99a
    train_state = TrainState.create(apply_fn=genie.apply, params=init_params, tx=tx)

    device_mesh_arr = create_device_mesh((num_devices,))
    mesh = Mesh(devices=device_mesh_arr, axis_names=("data",))

    replicated_sharding = NamedSharding(mesh, PartitionSpec())
    videos_sharding = NamedSharding(mesh, PartitionSpec("data", None, None, None, None))
    train_state = jax.device_put(train_state, replicated_sharding)

    # --- Initialize checkpoint manager ---
    step = 0
    handler_registry = ocp.handlers.DefaultCheckpointHandlerRegistry()
    handler_registry.add(
        "model_state", ocp.args.StandardSave, ocp.handlers.StandardCheckpointHandler
    )
    handler_registry.add(
        "model_state", ocp.args.StandardRestore, ocp.handlers.StandardCheckpointHandler
    )
    handler_registry.add("dataloader_state", grain.checkpoint.CheckpointSave, grain.checkpoint.CheckpointHandler)  # type: ignore
    handler_registry.add("dataloader_state", grain.checkpoint.CheckpointRestore, grain.checkpoint.CheckpointHandler)  # type: ignore

    checkpoint_options = ocp.CheckpointManagerOptions(
        save_interval_steps=args.log_checkpoint_interval,
        max_to_keep=3,
        keep_period=args.log_checkpoint_keep_period,
        step_format_fixed_length=6,
        cleanup_tmp_directories=True,
    )

    checkpoint_manager = ocp.CheckpointManager(
        args.ckpt_dir,
        options=checkpoint_options,
        handler_registry=handler_registry,
    )

    # --- Create DataLoaderIterator from dataloader ---
    array_record_files = [
        os.path.join(args.data_dir, x)
        for x in os.listdir(args.data_dir)
        if x.endswith(".array_record")
    ]
    grain_dataloader = get_dataloader(
        array_record_files,
        args.seq_len,
        # NOTE: We deliberately pass the global batch size
        # The dataloader shards the dataset across all processes
        args.batch_size,
        *image_shape,
        num_workers=8,
        prefetch_buffer_size=1,
        seed=args.seed,
    )
    initial_state = grain_dataloader._create_initial_state()
    grain_iterator = grain.DataLoaderIterator(grain_dataloader, initial_state)

    # --- Restore checkpoint ---
    if args.restore_ckpt:
        # Restore full dynamics model
        abstract_train_state = jax.tree_util.tree_map(
            ocp.utils.to_shape_dtype_struct, train_state
        )
        restored = checkpoint_manager.restore(
            checkpoint_manager.latest_step(),
            args=ocp.args.Composite(
                model_state=ocp.args.StandardRestore(abstract_train_state),
                dataloader_state=grain.checkpoint.CheckpointRestore(grain_iterator),
            ),
        )
        train_state = restored["model_state"]
        grain_iterator = restored["dataloader_state"]
        step = checkpoint_manager.latest_step() or 0
        print(f"Restored dataloader and model state from step {step}")
    else:
        # Restore from pre-trained tokenizer (and LAM)
        train_state = restore_genie_components(
            train_state, replicated_sharding, grain_iterator, dummy_inputs, rng, args
        )

    # --- TRAIN LOOP ---
    dataloader = (jax.make_array_from_process_local_data(videos_sharding, elem) for elem in grain_iterator)  # type: ignore
    while step < args.num_steps:
        for videos in dataloader:
            # --- Train step ---
            rng, _rng, _rng_dropout, _rng_mask = jax.random.split(rng, 4)

            inputs = dict(
                videos=videos,
                rng=_rng,
                dropout_rng=_rng_dropout,
                mask_rng=_rng_mask,
            )
            train_state, loss, recon, metrics = train_step(train_state, inputs)
            metrics["lr"] = lr_schedule(step)
            print(f"Step {step}, loss: {loss}")
            step += 1

            # --- Logging ---
            if args.log:
                if step % args.log_interval == 0 and jax.process_index() == 0:
                    wandb.log(
                        {
                            "loss": loss,
                            "step": step,
                            **metrics,
                        }
                    )
                if step % args.log_image_interval == 0:
                    gt_seq = inputs["videos"][0]
                    recon_seq = recon[0].clip(0, 1)
                    comparison_seq = jnp.concatenate((gt_seq, recon_seq), axis=1)
                    comparison_seq = einops.rearrange(
                        comparison_seq * 255, "t h w c -> h (t w) c"
                    )
                    if jax.process_index() == 0:
                        log_images = dict(
                            image=wandb.Image(np.asarray(gt_seq[args.seq_len - 1])),
                            recon=wandb.Image(np.asarray(recon_seq[args.seq_len - 1])),
                            true_vs_recon=wandb.Image(
                                np.asarray(comparison_seq.astype(np.uint8))
                            ),
                        )
                        wandb.log(log_images)
            # --- Checkpointing ---
            if args.save_ckpt and step % args.log_checkpoint_interval == 0:
                checkpoint_manager.save(
                    step,
                    args=ocp.args.Composite(
                        model_state=ocp.args.StandardSave(train_state),
                        dataloader_state=grain.checkpoint.CheckpointSave(
                            grain_iterator
                        ),
                    ),
                )
                print(f"Saved checkpoint at step {step}")
            if step >= args.num_steps:
                break

    checkpoint_manager.close()<|MERGE_RESOLUTION|>--- conflicted
+++ resolved
@@ -84,11 +84,7 @@
 
 def dynamics_loss_fn(params, state, inputs):
     """Compute masked dynamics loss"""
-<<<<<<< HEAD
     inputs["videos"] = inputs["videos"].astype(args.dtype) / 255.0
-=======
-    inputs["videos"] = inputs["videos"].astype(jnp.float32) / 255.0
->>>>>>> cbc2a99a
     outputs = state.apply_fn(
         params,
         inputs,
@@ -229,12 +225,6 @@
     print(param_counts)
 
     # --- Initialize optimizer ---
-<<<<<<< HEAD
-    lr_schedule = optax.warmup_cosine_decay_schedule(
-        args.min_lr, args.max_lr, args.warmup_steps, args.num_steps
-    )
-    tx = optax.adamw(learning_rate=lr_schedule, b1=0.9, b2=0.9, weight_decay=1e-4, mu_dtype=args.dtype)
-=======
     lr_schedule = get_lr_schedule(args.lr_schedule, 
                                   args.init_lr, 
                                   args.max_lr, 
@@ -242,8 +232,7 @@
                                   args.num_steps, 
                                   args.warmup_steps, 
                                   args.wsd_decay_steps)
-    tx = optax.adamw(learning_rate=lr_schedule, b1=0.9, b2=0.9, weight_decay=1e-4)
->>>>>>> cbc2a99a
+    tx = optax.adamw(learning_rate=lr_schedule, b1=0.9, b2=0.9, weight_decay=1e-4, mu_dtype=args.dtype)
     train_state = TrainState.create(apply_fn=genie.apply, params=init_params, tx=tx)
 
     device_mesh_arr = create_device_mesh((num_devices,))
