from typing import Dict, Any

import optax
import jax
import jax.numpy as jnp
import flax.linen as nn
from flax.training.train_state import TrainState
import orbax.checkpoint as ocp

from models.dynamics import DynamicsMaskGIT, DynamicsAutoregressive
from models.lam import LatentActionModel
from models.tokenizer import TokenizerVQVAE

import grain


class Genie(nn.Module):
    """Genie model"""

    # --- Tokenizer ---
    in_dim: int
    tokenizer_dim: int
    latent_patch_dim: int
    num_patch_latents: int
    patch_size: int
    tokenizer_num_blocks: int
    tokenizer_num_heads: int
    # --- LAM ---
    lam_dim: int
    latent_action_dim: int
    num_latent_actions: int
    lam_patch_size: int
    lam_num_blocks: int
    lam_num_heads: int
    lam_co_train: bool
    # --- Dynamics ---
    dyna_dim: int
    dyna_num_blocks: int
    dyna_num_heads: int
    use_maskgit: bool
    param_dtype: jnp.dtype
    dtype: jnp.dtype
    use_flash_attention: bool
    dropout: float = 0.0
    mask_limit: float = 0.0

    def setup(self):
        self.tokenizer = TokenizerVQVAE(
            in_dim=self.in_dim,
            model_dim=self.tokenizer_dim,
            latent_dim=self.latent_patch_dim,
            num_latents=self.num_patch_latents,
            patch_size=self.patch_size,
            num_blocks=self.tokenizer_num_blocks,
            num_heads=self.tokenizer_num_heads,
            dropout=0.0,
            codebook_dropout=0.0,
            param_dtype=self.param_dtype,
            dtype=self.dtype,
            use_flash_attention=self.use_flash_attention,
        )
        self.lam = LatentActionModel(
            in_dim=self.in_dim,
            model_dim=self.lam_dim,
            latent_dim=self.latent_patch_dim,
            num_latents=self.num_latent_actions,
            patch_size=self.lam_patch_size,
            num_blocks=self.lam_num_blocks,
            num_heads=self.lam_num_heads,
            dropout=0.0,
            codebook_dropout=0.0,
            param_dtype=self.param_dtype,
            dtype=self.dtype,
            use_flash_attention=self.use_flash_attention,
        )
<<<<<<< HEAD

        if self.use_maskgit:
            self.dynamics = DynamicsMaskGIT(
                model_dim=self.dyna_dim,
                num_latents=self.num_patch_latents,
                num_blocks=self.dyna_num_blocks,
                num_heads=self.dyna_num_heads,
                dropout=self.dropout,
                mask_limit=self.mask_limit,
                param_dtype=self.param_dtype,
                dtype=self.dtype,
            ) 
        else:
            self.dynamics = DynamicsAutoregressive(
                model_dim=self.dyna_dim,
                num_latents=self.num_patch_latents,
                num_blocks=self.dyna_num_blocks,
                num_heads=self.dyna_num_heads,
                dropout=self.dropout,
                param_dtype=self.param_dtype,
                dtype=self.dtype,
            )
=======
        self.dynamics = DynamicsMaskGIT(
            model_dim=self.dyna_dim,
            num_latents=self.num_patch_latents,
            num_blocks=self.dyna_num_blocks,
            num_heads=self.dyna_num_heads,
            dropout=self.dropout,
            mask_limit=self.mask_limit,
            param_dtype=self.param_dtype,
            dtype=self.dtype,
            use_flash_attention=self.use_flash_attention,
        )
>>>>>>> c68e03e2

    def __call__(self, batch: Dict[str, Any], training: bool = True) -> Dict[str, Any]:
        tokenizer_outputs = self.tokenizer.vq_encode(batch["videos"], training=False)
        lam_outputs = self.lam.vq_encode(batch["videos"], training=False)
        latent_actions = jax.lax.cond(
            self.lam_co_train,
            lambda: lam_outputs["z_q"],
            lambda: jax.lax.stop_gradient(lam_outputs["z_q"])
        )
        outputs = dict(
            video_tokens=jax.lax.stop_gradient(tokenizer_outputs["indices"]),
            latent_actions=latent_actions,
        )
        outputs["mask_rng"] = batch["mask_rng"]
        dyna_outputs = self.dynamics(outputs, training)
        outputs.update(dyna_outputs)
        mle_indices = jnp.argmax(outputs["token_logits"], axis=-1)
        outputs["recon"] = self.tokenizer.decode(
            mle_indices, batch["videos"].shape[2:4]
        )
        outputs["lam_indices"] = lam_outputs["indices"]
        return outputs


    def sample_causal(
        self,
        batch: Dict[str, Any],
        seq_len: int,
        temperature: float = 1,
        sample_argmax: bool = False,
    ):
        """
        Autoregressively samples up to `seq_len` future frames using the causal transformer backend.

        - Input frames are tokenized once.
        - Future frames are generated one at a time, each conditioned on all previous frames.
        - All frames are detokenized in a single pass at the end.

        Args:
            batch: Dict with at least "videos" (B, T, H, W, C)
            seq_len: total number of frames to generate (including context)
            temperature: sampling temperature
            sample_argmax: if True, use argmax instead of sampling

        Returns:
            Generated video frames (B, seq_len, H, W, C)
        """
        # --- Encode context frames ---
        tokenizer_out = self.tokenizer.vq_encode(batch["videos"], training=False)
        token_idxs = tokenizer_out["indices"]  # (B, T, N)
        B, T, N = token_idxs.shape

        # jax.debug.print("token_idxs shape: {}", token_idxs.shape)
        # --- Prepare initial token sequence ---
        # Pad with zeros for future frames
        pad_shape = (B, seq_len - T, N)
        token_idxs_full = jnp.concatenate(
            [token_idxs, jnp.zeros(pad_shape, dtype=token_idxs.dtype)], axis=1
        )  # (B, seq_len, N)

        # --- Prepare latent actions ---
        action_tokens = self.lam.vq.get_codes(batch["latent_actions"]) # (B, S-1, )
        # --- Autoregressive generation loop ---
        rng = batch["rng"]
        for t in range(T, seq_len):
            for n in range(30):
                dyna_inputs = {
                    "video_tokens": token_idxs_full,
                    "latent_actions": action_tokens
                    }
                # jax.debug.print("token_idxs_full 0: {}", token_idxs_full[0,:,0])
                dyna_outputs = self.dynamics(dyna_inputs, training=False)
                # # dyna_outputs["token_logits"]: (B, t, N, vocab_size)
                # # We want the logits for the last time step (frame t-1 predicting t)
                next_token_logits = dyna_outputs["token_logits"][:, t-1, n, :].astype(jnp.float32)  # (B, 1, vocab_size)

                # Sample or argmax for each patch
                if sample_argmax:
                    next_token = jnp.argmax(next_token_logits, axis=-1)  # (B, 1)
                else:
                    rng, step_rng = jax.random.split(rng)
                    next_token = jax.random.categorical(
                        step_rng, next_token_logits / temperature, axis=-1
                    )  # (B, 1)

                # Insert the generated tokens into the sequence
                token_idxs_full = token_idxs_full.at[:, t, n].set(next_token)

        # --- Decode all tokens at once at the end ---
        final_frames = self.tokenizer.decode(
            token_idxs_full, video_hw=batch["videos"].shape[2:4]
        )
        return final_frames


    @nn.compact
    def sample_maskgit(
        self,
        batch: Dict[str, Any],
        seq_len: int,
        steps: int = 25,
        temperature: float = 1,
        sample_argmax: bool = False,
    ) -> Any:
        """
        Autoregressively samples up to `seq_len` future frames, following Figure 8 of the paper.

        - Input frames are tokenized once.
        - Future frames are generated autoregressively in token space.
        - All frames are detokenized in a single pass.

        Note:
        - For interactive or step-wise sampling, detokenization should occur after each action.
        - To maintain consistent tensor shapes across timesteps, all current and future frames are decoded at every step.
        - Temporal causal structure is preserved by 
            a) reapplying the mask before each decoding step.
            b) a temporal causal mask is applied within each ST-transformer block.

        Dimension keys:
            B: batch size  
            T: number of input (conditioning) frames  
            N: patches per frame  
            S: sequence length  
            A: action space  
            D: model latent dimension
        """
        # --- Encode videos and actions ---
        tokenizer_out = self.tokenizer.vq_encode(batch["videos"], training=False)
        token_idxs = tokenizer_out["indices"] # (B, T, N)
        B, T, N = token_idxs.shape
        pad_shape = (B, seq_len - T, N)
        pad = jnp.zeros(pad_shape, dtype=token_idxs.dtype)
        token_idxs = jnp.concatenate([token_idxs, pad], axis=1) # (B, S, N)
        action_tokens = self.lam.vq.get_codes(batch["latent_actions"]) 

        MaskGITLoop = nn.scan(
            MaskGITStep,
            variable_broadcast="params",
            split_rngs={"params": False},
            in_axes=0,
            out_axes=0,
            length=steps,
        )
    
        loop_fn = MaskGITLoop(
            dynamics=self.dynamics,
            tokenizer=self.tokenizer,
            temperature=temperature,
            sample_argmax=sample_argmax,
            steps=steps,
        )

        def generation_step_fn(carry, step_t):
            rng, current_token_idxs = carry
            rng, step_rng = jax.random.split(rng)

            # Mask current and future frames (i.e., t >= step_t)
            mask = jnp.arange(seq_len) >= step_t # (S,)
            mask = jnp.broadcast_to(mask[None, :, None], (B, seq_len, N)) # (B, S, N)
            mask = mask.astype(bool)
            masked_token_idxs = current_token_idxs * ~mask

            # --- Initialize and run MaskGIT loop ---
            init_carry_maskgit = (
                step_rng,
                masked_token_idxs,
                mask,
                action_tokens,
            )
            final_carry_maskgit, _ = loop_fn(init_carry_maskgit, jnp.arange(steps))
            updated_token_idxs = final_carry_maskgit[1]
            new_carry = (rng, updated_token_idxs)
            return new_carry, None

        # --- Run the autoregressive generation using scan ---
        initial_carry = (batch["rng"], token_idxs)
        timesteps_to_scan = jnp.arange(T, seq_len)
        final_carry, _ = jax.lax.scan(
            generation_step_fn,
            initial_carry,
            timesteps_to_scan
        )
        final_token_idxs = final_carry[1]

        # --- Decode all tokens at once at the end ---
        final_frames = self.tokenizer.decode(
            final_token_idxs,
            video_hw=batch["videos"].shape[2:4],
        )
        return final_frames

    def vq_encode(self, batch, training) -> Dict[str, Any]:
        # --- Preprocess videos ---
        lam_output = self.lam.vq_encode(batch["videos"], training=training)
        return lam_output["indices"]


class MaskGITStep(nn.Module):
    dynamics: nn.Module
    tokenizer: nn.Module
    temperature: float
    sample_argmax: bool
    steps: int

    @nn.compact
    def __call__(self, carry, x):
        rng, token_idxs, mask, action_tokens = carry
        step = x
        N = token_idxs.shape[2]

        # --- Construct + encode video ---
        vid_embed = self.dynamics.patch_embed(token_idxs) # (B, S, N, D)
        mask_token = self.dynamics.mask_token  # (1, 1, 1, D,)
        mask_expanded = mask[..., None] # (B, S, N, 1) 
        vid_embed = jnp.where(mask_expanded, mask_token, vid_embed)

        # --- Predict transition ---
        act_embed = self.dynamics.action_up(action_tokens)
        vid_embed += jnp.pad(act_embed, ((0, 0), (1, 0), (0, 0), (0, 0)))
        unmasked_ratio = jnp.cos(jnp.pi * (step + 1) / (self.steps * 2))
        step_temp = self.temperature * (1.0 - unmasked_ratio)
        final_logits = self.dynamics.dynamics(vid_embed) / step_temp

        # --- Sample new tokens for final frame ---
        if self.sample_argmax:
            sampled_token_idxs = jnp.argmax(final_logits, axis=-1)
        else:
            rng, _rng = jax.random.split(rng)
            sampled_token_idxs = jax.random.categorical(_rng, final_logits)
        gather_fn = jax.vmap(jax.vmap(jax.vmap(lambda x, y: x[y])))
        final_token_probs = gather_fn(jax.nn.softmax(final_logits), sampled_token_idxs)
        final_token_probs += ~mask
        # Update masked tokens only
        token_idxs = jnp.where(mask, sampled_token_idxs, token_idxs)

        # --- Update mask ---
        num_unmasked_tokens = jnp.round(N * (1.0 - unmasked_ratio)).astype(int)
        idx_mask = jnp.arange(final_token_probs.shape[-1]) > num_unmasked_tokens
        sorted_idxs = jnp.argsort(final_token_probs, axis=-1, descending=True)
        mask_update_fn = jax.vmap(lambda msk, ids: msk.at[ids].set(idx_mask))
        new_mask = mask_update_fn(mask, sorted_idxs)

        new_carry = (rng, token_idxs, new_mask, action_tokens)
        return new_carry, None

def restore_genie_components(
    train_state: TrainState,
    sharding: jax.sharding.NamedSharding,
    grain_iterator: grain.DataLoaderIterator,
    inputs: Dict[str, jax.Array],
    rng: jax.Array,
    args,
):
    """Restore pre-trained Genie components"""
    rng, _rng = jax.random.split(rng)

    # dummy values since we only use tx to initialize the dummy train states
    dummy_tx = optax.adamw(
        learning_rate=optax.constant_schedule(args.max_lr),
        b1=0.9,
        b2=0.9,
        weight_decay=1e-4,
    )
    handler_registry = ocp.handlers.DefaultCheckpointHandlerRegistry()
    handler_registry.add('model_state', ocp.args.StandardRestore, ocp.handlers.StandardCheckpointHandler)
    

    checkpoint_options = ocp.CheckpointManagerOptions(
        step_format_fixed_length=6,
    )
    tokenizer_checkpoint_manager = ocp.CheckpointManager(
        directory=args.tokenizer_checkpoint,
        options=checkpoint_options,
        handler_registry=handler_registry,
    )
    dummy_tokenizer = TokenizerVQVAE(
        in_dim=args.image_channels,
        model_dim=args.tokenizer_dim,
        latent_dim=args.latent_patch_dim,
        num_latents=args.num_patch_latents,
        patch_size=args.patch_size,
        num_blocks=args.tokenizer_num_blocks,
        num_heads=args.tokenizer_num_heads,
        dropout=args.dropout,
        codebook_dropout=args.dropout,
        param_dtype=args.param_dtype,
        dtype=args.dtype,
        use_flash_attention=args.use_flash_attention,
    )
    tokenizer_init_params = dummy_tokenizer.init(_rng, inputs)
    dummy_tokenizer_train_state = TrainState.create(
        apply_fn=dummy_tokenizer.apply, params=tokenizer_init_params, tx=dummy_tx
    )
    abstract_sharded_tokenizer_state = _create_abstract_sharded_pytree(
        dummy_tokenizer_train_state, sharding
    )
    restored_tokenizer = tokenizer_checkpoint_manager.restore(
        step=tokenizer_checkpoint_manager.latest_step(),
        args=ocp.args.Composite(
            model_state=ocp.args.StandardRestore(abstract_sharded_tokenizer_state),
        ),
    )["model_state"]
    restored_tokenizer_params = restored_tokenizer.params["params"]
    train_state.params["params"]["tokenizer"].update(restored_tokenizer_params)
    tokenizer_checkpoint_manager.close()

    if args.lam_checkpoint:
        lam_checkpoint_manager = ocp.CheckpointManager(
            directory=args.lam_checkpoint,
            options=checkpoint_options,
            handler_registry=handler_registry,
        )
        dummy_lam = LatentActionModel(
            in_dim=args.image_channels,
            model_dim=args.lam_dim,
            latent_dim=args.latent_patch_dim,
            num_latents=args.num_latent_actions,
            patch_size=args.lam_patch_size,
            num_blocks=args.lam_num_blocks,
            num_heads=args.lam_num_heads,
            dropout=args.dropout,
            codebook_dropout=args.dropout,
            param_dtype=args.param_dtype,
            dtype=args.dtype,
            use_flash_attention=args.use_flash_attention,
        )
        lam_init_params = dummy_lam.init(_rng, inputs)
        dummy_lam_train_state = TrainState.create(
            apply_fn=dummy_lam.apply, params=lam_init_params, tx=dummy_tx
        )
        abstract_sharded_lam_state = _create_abstract_sharded_pytree(
            dummy_lam_train_state, sharding
        )
        restored_lam = lam_checkpoint_manager.restore(
            step=lam_checkpoint_manager.latest_step(),
            args=ocp.args.Composite(
                model_state=ocp.args.StandardRestore(abstract_sharded_lam_state),
            ),
        )["model_state"]
        restored_lam_params = restored_lam.params["params"]
        # Genie does not initialize all LAM modules, thus we omit those extra modules during restoration
        # (f.srambical) FIXME: Currently, this is a small HBM memory crunch since the LAM's decoder is loaded into HBM and immediately dicarded.
        # A workaround would be to restore to host memory first, and only move the weights to HBM after pruning the decoder
        restored_lam_params = {
            k: v
            for k, v in restored_lam_params.items()
            if k in train_state.params["params"]["lam"]
        }
        train_state.params["params"]["lam"].update(restored_lam_params)
        lam_checkpoint_manager.close()

    return train_state

def _create_abstract_sharded_pytree(pytree_template, sharding_spec):
    """Replaces arrays in a pytree with ShapeDtypeStructs having the given sharding."""

    def map_fn(leaf_template):
        if hasattr(leaf_template, "shape") and hasattr(leaf_template, "dtype"):
            return jax.ShapeDtypeStruct(
                leaf_template.shape, leaf_template.dtype, sharding=sharding_spec
            )
        return leaf_template

    return jax.tree_util.tree_map(map_fn, pytree_template)<|MERGE_RESOLUTION|>--- conflicted
+++ resolved
@@ -73,7 +73,6 @@
             dtype=self.dtype,
             use_flash_attention=self.use_flash_attention,
         )
-<<<<<<< HEAD
 
         if self.use_maskgit:
             self.dynamics = DynamicsMaskGIT(
@@ -85,6 +84,7 @@
                 mask_limit=self.mask_limit,
                 param_dtype=self.param_dtype,
                 dtype=self.dtype,
+                use_flash_attention=self.use_flash_attention,
             ) 
         else:
             self.dynamics = DynamicsAutoregressive(
@@ -95,20 +95,8 @@
                 dropout=self.dropout,
                 param_dtype=self.param_dtype,
                 dtype=self.dtype,
+                use_flash_attention=self.use_flash_attention,
             )
-=======
-        self.dynamics = DynamicsMaskGIT(
-            model_dim=self.dyna_dim,
-            num_latents=self.num_patch_latents,
-            num_blocks=self.dyna_num_blocks,
-            num_heads=self.dyna_num_heads,
-            dropout=self.dropout,
-            mask_limit=self.mask_limit,
-            param_dtype=self.param_dtype,
-            dtype=self.dtype,
-            use_flash_attention=self.use_flash_attention,
-        )
->>>>>>> c68e03e2
 
     def __call__(self, batch: Dict[str, Any], training: bool = True) -> Dict[str, Any]:
         tokenizer_outputs = self.tokenizer.vq_encode(batch["videos"], training=False)
