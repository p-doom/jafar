--- conflicted
+++ resolved
@@ -30,11 +30,8 @@
             self.dropout,
             self.param_dtype,
             self.dtype,
-<<<<<<< HEAD
             spacial_bert=True,
-=======
             use_flash_attention=self.use_flash_attention,
->>>>>>> c68e03e2
         )
         self.patch_embed = nn.Embed(self.num_latents, self.model_dim)
         self.mask_token = self.param(
