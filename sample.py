from dataclasses import dataclass
import time
import os
import optax

import dm_pix as pix
import einops
import jax
import jax.numpy as jnp
import flax.linen as nn
import numpy as np
import orbax.checkpoint as ocp
from PIL import Image, ImageDraw
import tyro
from flax import nnx

from genie import Genie
from utils.dataloader import get_dataloader


@dataclass
class Args:
    # Experiment
    seed: int = 0
    seq_len: int = 16
    image_channels: int = 3
    image_height: int = 90
    image_width: int = 160
    data_dir: str = "data/coinrun_episodes"
    checkpoint: str = ""
    # Sampling
    batch_size: int = 1
    maskgit_steps: int = 25
    temperature: float = 1.0
    sample_argmax: bool = True
    start_frame: int = 0
    # Tokenizer checkpoint
    tokenizer_dim: int = 512
    tokenizer_ffn_dim: int = 2048
    latent_patch_dim: int = 32
    num_patch_latents: int = 1024
    patch_size: int = 4
    tokenizer_num_blocks: int = 4
    tokenizer_num_heads: int = 8
    # LAM checkpoint
    lam_dim: int = 512
    lam_ffn_dim: int = 2048
    latent_action_dim: int = 32
    num_latent_actions: int = 6
    lam_patch_size: int = 16
    lam_num_blocks: int = 4
    lam_num_heads: int = 8
    # Dynamics checkpoint
    dyna_dim: int = 512
    dyna_ffn_dim: int = 2048
    dyna_num_blocks: int = 6
    dyna_num_heads: int = 8
    param_dtype = jnp.float32
    dtype = jnp.bfloat16
    use_flash_attention: bool = True


args = tyro.cli(Args)

if __name__ == "__main__":
    """
    Dimension keys:
        B: batch size
        T: number of input (conditioning) frames
        N: number of patches per frame
        S: sequence length
        H: height
        W: width
        D: B * T * N
        E: B * (T - 1)
    """
    jax.distributed.initialize()

    rng = jax.random.key(args.seed)

    # --- Load Genie checkpoint ---
    rngs = nnx.Rngs(rng)
    genie = Genie(
        # Tokenizer
        in_dim=args.image_channels,
        tokenizer_dim=args.tokenizer_dim,
        tokenizer_ffn_dim=args.tokenizer_ffn_dim,
        latent_patch_dim=args.latent_patch_dim,
        num_patch_latents=args.num_patch_latents,
        patch_size=args.patch_size,
        tokenizer_num_blocks=args.tokenizer_num_blocks,
        tokenizer_num_heads=args.tokenizer_num_heads,
        # LAM
        lam_dim=args.lam_dim,
        lam_ffn_dim=args.lam_ffn_dim,
        latent_action_dim=args.latent_action_dim,
        num_latent_actions=args.num_latent_actions,
        lam_patch_size=args.lam_patch_size,
        lam_num_blocks=args.lam_num_blocks,
        lam_num_heads=args.lam_num_heads,
        lam_co_train=False,
        # Dynamics
        dyna_dim=args.dyna_dim,
        dyna_ffn_dim=args.dyna_ffn_dim,
        dyna_num_blocks=args.dyna_num_blocks,
        dyna_num_heads=args.dyna_num_heads,
        param_dtype=args.param_dtype,
        dtype=args.dtype,
        use_flash_attention=args.use_flash_attention,
        rngs=rngs,
    )

    handler_registry = ocp.handlers.DefaultCheckpointHandlerRegistry()
    handler_registry.add(
        "model_state", ocp.args.PyTreeSave, ocp.handlers.PyTreeCheckpointHandler
    )
    handler_registry.add(
        "model_state", ocp.args.PyTreeRestore, ocp.handlers.PyTreeCheckpointHandler
    )
    checkpoint_options = ocp.CheckpointManagerOptions(
        step_format_fixed_length=6,
    )
    checkpoint_manager = ocp.CheckpointManager(
        args.checkpoint,
        options=checkpoint_options,
        handler_registry=handler_registry,
    )

    dummy_tx = optax.adamw(
        learning_rate=optax.linear_schedule(0.0001, 0.0001, 10000),
        b1=0.9,
        b2=0.9,
        weight_decay=1e-4,
        mu_dtype=args.dtype,
    )
    dummy_optimizer = nnx.Optimizer(genie, dummy_tx)

    abstract_optimizer = nnx.eval_shape(lambda: dummy_optimizer)
    abstract_optimizer_state = nnx.state(abstract_optimizer)
    restored = checkpoint_manager.restore(
        checkpoint_manager.latest_step(),
        args=ocp.args.Composite(
            model_state=ocp.args.PyTreeRestore(abstract_optimizer_state),  # type: ignore
        ),
    )
    restored_optimizer_state = restored["model_state"]
    nnx.update(dummy_optimizer, restored_optimizer_state)

    # --- Define sampling function ---
    def _sampling_fn(model: Genie, batch: dict) -> jax.Array:
        """Runs Genie.sample with pre-defined generation hyper-parameters."""
        return model.sample(
            batch,
            args.seq_len,
            args.maskgit_steps,
            args.temperature,
            args.sample_argmax,
        )

    # --- Define autoregressive sampling loop ---
    @nnx.jit
    def _autoreg_sample(rng, video_batch_BSHWC, action_batch_E):
        input_video_BTHWC = video_batch_BSHWC[:, : args.start_frame + 1]
        rng, _rng = jax.random.split(rng)
        batch = dict(videos=input_video_BTHWC, latent_actions=action_batch_E, rng=_rng)
        generated_vid = _sampling_fn(genie, batch)
        return generated_vid

    # --- Get video + latent actions ---
    array_record_files = [
        os.path.join(args.data_dir, x)
        for x in os.listdir(args.data_dir)
        if x.endswith(".array_record")
    ]
    dataloader = get_dataloader(
        array_record_files,
        args.seq_len,
        args.batch_size,
        args.image_height,
        args.image_width,
        args.image_channels,
        # We don't use workers in order to avoid grain shutdown issues (https://github.com/google/grain/issues/398)
        num_workers=0,
        prefetch_buffer_size=1,
        seed=args.seed,
    )
    dataloader = iter(dataloader)
<<<<<<< HEAD
    video_batch = next(dataloader)
    video_batch = jnp.asarray(video_batch).astype(args.dtype) / 255.0
=======
    video_batch_BSHWC = next(dataloader)
    video_batch_BSHWC = video_batch_BSHWC.astype(args.dtype) / 255.0
>>>>>>> 6e020524
    # Get latent actions for all videos in the batch
    batch = dict(videos=video_batch_BSHWC)
    action_batch_E = genie.vq_encode(batch, training=False)

    # --- Sample + evaluate video ---
    vid = _autoreg_sample(rng, video_batch_BSHWC, action_batch_E)
    gt = video_batch_BSHWC[:, : vid.shape[1]].clip(0, 1).reshape(-1, *video_batch_BSHWC.shape[2:])
    recon = vid.clip(0, 1).reshape(-1, *vid.shape[2:])
    ssim = jnp.asarray(
        pix.ssim(gt[:, args.start_frame + 1 :], recon[:, args.start_frame + 1 :])
    ).mean()
    print(f"SSIM: {ssim}")

    # --- Construct video ---
    true_videos = (video_batch_BSHWC * 255).astype(np.uint8)
    pred_videos = (vid * 255).astype(np.uint8)
    video_comparison = np.zeros((2, *vid.shape), dtype=np.uint8)
    video_comparison[0] = true_videos[:, : args.seq_len]
    video_comparison[1] = pred_videos
    frames = einops.rearrange(video_comparison, "n b t h w c -> t (b h) (n w) c")

    # --- Save video ---
    imgs = [Image.fromarray(img) for img in frames]
    # Write actions on each frame, on each row (i.e., for each video in the batch, on the GT row)
    for t, img in enumerate(imgs[1:]):
        d = ImageDraw.Draw(img)
        for row in range(action_batch_E.shape[0]):
            action = action_batch_E[row, t, 0]
            y_offset = row * video_batch_BSHWC.shape[2] + 2
            d.text((2, y_offset), f"{action}", fill=255)
    imgs[0].save(
        f"generation_{time.time()}.gif",
        save_all=True,
        append_images=imgs[1:],
        duration=250,
        loop=0,
    )<|MERGE_RESOLUTION|>--- conflicted
+++ resolved
@@ -185,13 +185,8 @@
         seed=args.seed,
     )
     dataloader = iter(dataloader)
-<<<<<<< HEAD
-    video_batch = next(dataloader)
-    video_batch = jnp.asarray(video_batch).astype(args.dtype) / 255.0
-=======
     video_batch_BSHWC = next(dataloader)
-    video_batch_BSHWC = video_batch_BSHWC.astype(args.dtype) / 255.0
->>>>>>> 6e020524
+    video_batch_BSHWC = jnp.asarray(video_batch_BSHWC, dtype=args.dtype) / 255.0
     # Get latent actions for all videos in the batch
     batch = dict(videos=video_batch_BSHWC)
     action_batch_E = genie.vq_encode(batch, training=False)
