from typing import Dict, Any

import optax
import jax
import jax.numpy as jnp
import flax.linen as nn
from flax.training.train_state import TrainState
import orbax.checkpoint as ocp

from models.dynamics import DynamicsMaskGIT, DynamicsAutoregressive
from models.lam import LatentActionModel
from models.tokenizer import TokenizerVQVAE

import grain


class Genie(nn.Module):
    """Genie model"""

    # --- Tokenizer ---
    in_dim: int
    tokenizer_dim: int
    tokenizer_ffn_dim: int
    latent_patch_dim: int
    num_patch_latents: int
    patch_size: int
    tokenizer_num_blocks: int
    tokenizer_num_heads: int
    # --- LAM ---
    lam_dim: int
    lam_ffn_dim: int
    latent_action_dim: int
    num_latent_actions: int
    lam_patch_size: int
    lam_num_blocks: int
    lam_num_heads: int
    lam_co_train: bool
    # --- Dynamics ---
    dyna_dim: int
    dyna_ffn_dim: int
    dyna_num_blocks: int
    dyna_num_heads: int
    use_maskgit: bool
    param_dtype: jnp.dtype
    dtype: jnp.dtype
    use_flash_attention: bool
    dropout: float = 0.0
    mask_limit: float = 0.0

    def setup(self):
        self.tokenizer = TokenizerVQVAE(
            in_dim=self.in_dim,
            model_dim=self.tokenizer_dim,
            ffn_dim=self.tokenizer_ffn_dim,
            latent_dim=self.latent_patch_dim,
            num_latents=self.num_patch_latents,
            patch_size=self.patch_size,
            num_blocks=self.tokenizer_num_blocks,
            num_heads=self.tokenizer_num_heads,
            dropout=0.0,
            codebook_dropout=0.0,
            param_dtype=self.param_dtype,
            dtype=self.dtype,
            use_flash_attention=self.use_flash_attention,
        )
        self.lam = LatentActionModel(
            in_dim=self.in_dim,
            model_dim=self.lam_dim,
            ffn_dim=self.lam_ffn_dim,
            latent_dim=self.latent_patch_dim,
            num_latents=self.num_latent_actions,
            patch_size=self.lam_patch_size,
            num_blocks=self.lam_num_blocks,
            num_heads=self.lam_num_heads,
            dropout=0.0,
            codebook_dropout=0.0,
            param_dtype=self.param_dtype,
            dtype=self.dtype,
            use_flash_attention=self.use_flash_attention,
        )
<<<<<<< HEAD

        if self.use_maskgit:
            self.dynamics = DynamicsMaskGIT(
                model_dim=self.dyna_dim,
                num_latents=self.num_patch_latents,
                num_blocks=self.dyna_num_blocks,
                num_heads=self.dyna_num_heads,
                dropout=self.dropout,
                mask_limit=self.mask_limit,
                param_dtype=self.param_dtype,
                dtype=self.dtype,
                use_flash_attention=self.use_flash_attention,
            )
        else:
            self.dynamics = DynamicsAutoregressive(
                model_dim=self.dyna_dim,
                num_latents=self.num_patch_latents,
                num_blocks=self.dyna_num_blocks,
                num_heads=self.dyna_num_heads,
                dropout=self.dropout,
                param_dtype=self.param_dtype,
                dtype=self.dtype,
                use_flash_attention=self.use_flash_attention,
            )
=======
        self.dynamics = DynamicsMaskGIT(
            model_dim=self.dyna_dim,
            ffn_dim=self.dyna_ffn_dim,
            num_latents=self.num_patch_latents,
            num_blocks=self.dyna_num_blocks,
            num_heads=self.dyna_num_heads,
            dropout=self.dropout,
            mask_limit=self.mask_limit,
            param_dtype=self.param_dtype,
            dtype=self.dtype,
            use_flash_attention=self.use_flash_attention,
        )
>>>>>>> e296267f

    def __call__(self, batch: Dict[str, Any], training: bool = True) -> Dict[str, Any]:
        tokenizer_outputs = self.tokenizer.vq_encode(batch["videos"], training=False)
        lam_outputs = self.lam.vq_encode(batch["videos"], training=False)
        latent_actions = jax.lax.cond(
            self.lam_co_train,
            lambda: lam_outputs["z_q"],
            lambda: jax.lax.stop_gradient(lam_outputs["z_q"]),
        )
        outputs = dict(
            video_tokens=jax.lax.stop_gradient(tokenizer_outputs["indices"]),
            latent_actions=latent_actions,
        )
        outputs["mask_rng"] = batch["mask_rng"]
        dyna_outputs = self.dynamics(outputs, training)
        outputs.update(dyna_outputs)
        mle_indices = jnp.argmax(outputs["token_logits"], axis=-1)
        outputs["recon"] = self.tokenizer.decode(
            mle_indices, batch["videos"].shape[2:4]
        )
        outputs["lam_indices"] = lam_outputs["indices"]
        return outputs

    def sample_causal(
        self,
        batch: Dict[str, Any],
        seq_len: int,
        temperature: float = 1,
        sample_argmax: bool = False,
    ):
        """
        Autoregressively samples up to `seq_len` future frames using the causal transformer backend.

        - Input frames are tokenized once.
        - Future frames are generated one at a time, each conditioned on all previous frames.
        - All frames are detokenized in a single pass at the end.

        Args:
            batch: Dict with at least "videos" (B, T, H, W, C)
            seq_len: total number of frames to generate (including context)
            temperature: sampling temperature
            sample_argmax: if True, use argmax instead of sampling

        Returns:
            Generated video frames (B, seq_len, H, W, C)
        """
        # --- Encode context frames ---
        tokenizer_out = self.tokenizer.vq_encode(batch["videos"], training=False)
        token_idxs = tokenizer_out["indices"]  # (B, T, N)
        B, T, N = token_idxs.shape

        # jax.debug.print("token_idxs shape: {}", token_idxs.shape)
        # --- Prepare initial token sequence ---
        # Pad with zeros for future frames
        pad_shape = (B, seq_len - T, N)
        token_idxs_full = jnp.concatenate(
            [token_idxs, jnp.zeros(pad_shape, dtype=token_idxs.dtype)], axis=1
        )  # (B, seq_len, N)

        # --- Prepare latent actions ---
        action_tokens = self.lam.vq.get_codes(batch["latent_actions"])  # (B, S-1, )
        # --- Autoregressive generation loop ---
        rng = batch["rng"]
        for t in range(T, seq_len):
            for n in range(N):
                jax.debug.print("Sampling token {} from frame {}", n, t)
                dyna_inputs = {
                    "video_tokens": token_idxs_full,
                    "latent_actions": action_tokens,
                }
                # jax.debug.print("token_idxs_full 0: {}", token_idxs_full[0,:,0])
                dyna_outputs = self.dynamics(dyna_inputs, training=False)
                # # dyna_outputs["token_logits"]: (B, t, N, vocab_size)
                # # We want the logits for the last time step (frame t-1 predicting t)
                # jax.debug.breakpoint()
                next_token_logits = dyna_outputs["token_logits"][:, t, n, :].astype(
                    jnp.float32
                )  # (B, 1, vocab_size)

                # Sample or argmax for each patch
                if sample_argmax:
                    next_token = jnp.argmax(next_token_logits, axis=-1)  # (B, 1)
                else:
                    rng, step_rng = jax.random.split(rng)
                    next_token = jax.random.categorical(
                        step_rng, next_token_logits / temperature, axis=-1
                    )  # (B, 1)

                # Insert the generated tokens into the sequence
                token_idxs_full = token_idxs_full.at[:, t, n].set(next_token)

        # --- Decode all tokens at once at the end ---
        final_frames = self.tokenizer.decode(
            token_idxs_full, video_hw=batch["videos"].shape[2:4]
        )
        return final_frames

    @nn.compact
    def sample_maskgit(
        self,
        batch: Dict[str, Any],
        seq_len: int,
        steps: int = 25,
        temperature: float = 1,
        sample_argmax: bool = False,
    ) -> Any:
        """
        Autoregressively samples up to `seq_len` future frames, following Figure 8 of the paper.

        - Input frames are tokenized once.
        - Future frames are generated autoregressively in token space.
        - All frames are detokenized in a single pass.

        Note:
        - For interactive or step-wise sampling, detokenization should occur after each action.
        - To maintain consistent tensor shapes across timesteps, all current and future frames are decoded at every step.
        - Temporal causal structure is preserved by
            a) reapplying the mask before each decoding step.
            b) a temporal causal mask is applied within each ST-transformer block.

        Dimension keys:
            B: batch size
            T: number of input (conditioning) frames
            N: patches per frame
            S: sequence length
            A: action space
            D: model latent dimension
        """
        # --- Encode videos and actions ---
        tokenizer_out = self.tokenizer.vq_encode(batch["videos"], training=False)
        token_idxs = tokenizer_out["indices"]  # (B, T, N)
        B, T, N = token_idxs.shape
        pad_shape = (B, seq_len - T, N)
        pad = jnp.zeros(pad_shape, dtype=token_idxs.dtype)
        token_idxs = jnp.concatenate([token_idxs, pad], axis=1)  # (B, S, N)
        action_tokens = self.lam.vq.get_codes(batch["latent_actions"])

        MaskGITLoop = nn.scan(
            MaskGITStep,
            variable_broadcast="params",
            split_rngs={"params": False},
            in_axes=0,
            out_axes=0,
            length=steps,
        )

        loop_fn = MaskGITLoop(
            dynamics=self.dynamics,
            tokenizer=self.tokenizer,
            temperature=temperature,
            sample_argmax=sample_argmax,
            steps=steps,
        )

        def generation_step_fn(carry, step_t):
            rng, current_token_idxs = carry
            rng, step_rng = jax.random.split(rng)

            # Mask current and future frames (i.e., t >= step_t)
            mask = jnp.arange(seq_len) >= step_t  # (S,)
            mask = jnp.broadcast_to(mask[None, :, None], (B, seq_len, N))  # (B, S, N)
            mask = mask.astype(bool)
            masked_token_idxs = current_token_idxs * ~mask

            # --- Initialize and run MaskGIT loop ---
            init_carry_maskgit = (
                step_rng,
                masked_token_idxs,
                mask,
                action_tokens,
            )
            final_carry_maskgit, _ = loop_fn(init_carry_maskgit, jnp.arange(steps))
            updated_token_idxs = final_carry_maskgit[1]
            new_carry = (rng, updated_token_idxs)
            return new_carry, None

        # --- Run the autoregressive generation using scan ---
        initial_carry = (batch["rng"], token_idxs)
        timesteps_to_scan = jnp.arange(T, seq_len)
        final_carry, _ = jax.lax.scan(
            generation_step_fn, initial_carry, timesteps_to_scan
        )
        final_token_idxs = final_carry[1]

        # --- Decode all tokens at once at the end ---
        final_frames = self.tokenizer.decode(
            final_token_idxs,
            video_hw=batch["videos"].shape[2:4],
        )
        return final_frames

    def vq_encode(self, batch, training) -> Dict[str, Any]:
        # --- Preprocess videos ---
        lam_output = self.lam.vq_encode(batch["videos"], training=training)
        return lam_output["indices"]


class MaskGITStep(nn.Module):
    dynamics: nn.Module
    tokenizer: nn.Module
    temperature: float
    sample_argmax: bool
    steps: int

    @nn.compact
    def __call__(self, carry, x):
        rng, token_idxs, mask, action_tokens = carry
        step = x
        N = token_idxs.shape[2]

        # --- Construct + encode video ---
        vid_embed = self.dynamics.patch_embed(token_idxs)  # (B, S, N, D)
        mask_token = self.dynamics.mask_token  # (1, 1, 1, D,)
        mask_expanded = mask[..., None]  # (B, S, N, 1)
        vid_embed = jnp.where(mask_expanded, mask_token, vid_embed)

        # --- Predict transition ---
        act_embed = self.dynamics.action_up(action_tokens)
        vid_embed += jnp.pad(act_embed, ((0, 0), (1, 0), (0, 0), (0, 0)))
        unmasked_ratio = jnp.cos(jnp.pi * (step + 1) / (self.steps * 2))
        step_temp = self.temperature * (1.0 - unmasked_ratio)
        final_logits = self.dynamics.dynamics(vid_embed) / step_temp

        # --- Sample new tokens for final frame ---
        if self.sample_argmax:
            sampled_token_idxs = jnp.argmax(final_logits, axis=-1)
        else:
            rng, _rng = jax.random.split(rng)
            sampled_token_idxs = jax.random.categorical(_rng, final_logits)
        gather_fn = jax.vmap(jax.vmap(jax.vmap(lambda x, y: x[y])))
        final_token_probs = gather_fn(jax.nn.softmax(final_logits), sampled_token_idxs)
        final_token_probs += ~mask
        # Update masked tokens only
        token_idxs = jnp.where(mask, sampled_token_idxs, token_idxs)

        # --- Update mask ---
        num_unmasked_tokens = jnp.round(N * (1.0 - unmasked_ratio)).astype(int)
        idx_mask = jnp.arange(final_token_probs.shape[-1]) > num_unmasked_tokens
        sorted_idxs = jnp.argsort(final_token_probs, axis=-1, descending=True)
        mask_update_fn = jax.vmap(lambda msk, ids: msk.at[ids].set(idx_mask))
        new_mask = mask_update_fn(mask, sorted_idxs)

        new_carry = (rng, token_idxs, new_mask, action_tokens)
        return new_carry, None


def restore_genie_components(
    train_state: TrainState,
    sharding: jax.sharding.NamedSharding,
    inputs: Dict[str, jax.Array],
    rng: jax.Array,
    args,
):
    """Restore pre-trained Genie components"""
    rng, _rng = jax.random.split(rng)

    # dummy values since we only use tx to initialize the dummy train states
    dummy_tx = optax.adamw(
        learning_rate=optax.constant_schedule(args.max_lr),
        b1=0.9,
        b2=0.9,
        weight_decay=1e-4,
    )
    handler_registry = ocp.handlers.DefaultCheckpointHandlerRegistry()
    handler_registry.add(
        "model_state", ocp.args.StandardRestore, ocp.handlers.StandardCheckpointHandler
    )

    checkpoint_options = ocp.CheckpointManagerOptions(
        step_format_fixed_length=6,
    )
    tokenizer_checkpoint_manager = ocp.CheckpointManager(
        directory=args.tokenizer_checkpoint,
        options=checkpoint_options,
        handler_registry=handler_registry,
    )
    dummy_tokenizer = TokenizerVQVAE(
        in_dim=args.image_channels,
        model_dim=args.tokenizer_dim,
        ffn_dim=args.tokenizer_ffn_dim,
        latent_dim=args.latent_patch_dim,
        num_latents=args.num_patch_latents,
        patch_size=args.patch_size,
        num_blocks=args.tokenizer_num_blocks,
        num_heads=args.tokenizer_num_heads,
        dropout=args.dropout,
        codebook_dropout=args.dropout,
        param_dtype=args.param_dtype,
        dtype=args.dtype,
        use_flash_attention=args.use_flash_attention,
    )
    tokenizer_init_params = dummy_tokenizer.init(_rng, inputs)
    dummy_tokenizer_train_state = TrainState.create(
        apply_fn=dummy_tokenizer.apply, params=tokenizer_init_params, tx=dummy_tx
    )
    abstract_sharded_tokenizer_state = _create_abstract_sharded_pytree(
        dummy_tokenizer_train_state, sharding
    )
    restored_tokenizer = tokenizer_checkpoint_manager.restore(
        step=tokenizer_checkpoint_manager.latest_step(),
        args=ocp.args.Composite(
            model_state=ocp.args.StandardRestore(abstract_sharded_tokenizer_state),
        ),
    )["model_state"]
    restored_tokenizer_params = restored_tokenizer.params["params"]
    train_state.params["params"]["tokenizer"].update(restored_tokenizer_params)
    tokenizer_checkpoint_manager.close()

    if args.lam_checkpoint:
        lam_checkpoint_manager = ocp.CheckpointManager(
            directory=args.lam_checkpoint,
            options=checkpoint_options,
            handler_registry=handler_registry,
        )
        dummy_lam = LatentActionModel(
            in_dim=args.image_channels,
            model_dim=args.lam_dim,
            ffn_dim=args.lam_ffn_dim,
            latent_dim=args.latent_patch_dim,
            num_latents=args.num_latent_actions,
            patch_size=args.lam_patch_size,
            num_blocks=args.lam_num_blocks,
            num_heads=args.lam_num_heads,
            dropout=args.dropout,
            codebook_dropout=args.dropout,
            param_dtype=args.param_dtype,
            dtype=args.dtype,
            use_flash_attention=args.use_flash_attention,
        )
        lam_init_params = dummy_lam.init(_rng, inputs)
        dummy_lam_train_state = TrainState.create(
            apply_fn=dummy_lam.apply, params=lam_init_params, tx=dummy_tx
        )
        abstract_sharded_lam_state = _create_abstract_sharded_pytree(
            dummy_lam_train_state, sharding
        )
        restored_lam = lam_checkpoint_manager.restore(
            step=lam_checkpoint_manager.latest_step(),
            args=ocp.args.Composite(
                model_state=ocp.args.StandardRestore(abstract_sharded_lam_state),
            ),
        )["model_state"]
        restored_lam_params = restored_lam.params["params"]
        # Genie does not initialize all LAM modules, thus we omit those extra modules during restoration
        # (f.srambical) FIXME: Currently, this is a small HBM memory crunch since the LAM's decoder is loaded into HBM and immediately dicarded.
        # A workaround would be to restore to host memory first, and only move the weights to HBM after pruning the decoder
        restored_lam_params = {
            k: v
            for k, v in restored_lam_params.items()
            if k in train_state.params["params"]["lam"]
        }
        train_state.params["params"]["lam"].update(restored_lam_params)
        lam_checkpoint_manager.close()

    return train_state


def _create_abstract_sharded_pytree(pytree_template, sharding_spec):
    """Replaces arrays in a pytree with ShapeDtypeStructs having the given sharding."""

    def map_fn(leaf_template):
        if hasattr(leaf_template, "shape") and hasattr(leaf_template, "dtype"):
            return jax.ShapeDtypeStruct(
                leaf_template.shape, leaf_template.dtype, sharding=sharding_spec
            )
        return leaf_template

    return jax.tree_util.tree_map(map_fn, pytree_template)<|MERGE_RESOLUTION|>--- conflicted
+++ resolved
@@ -78,11 +78,11 @@
             dtype=self.dtype,
             use_flash_attention=self.use_flash_attention,
         )
-<<<<<<< HEAD
 
         if self.use_maskgit:
             self.dynamics = DynamicsMaskGIT(
                 model_dim=self.dyna_dim,
+                ffn_dim=self.dyna_ffn_dim,
                 num_latents=self.num_patch_latents,
                 num_blocks=self.dyna_num_blocks,
                 num_heads=self.dyna_num_heads,
@@ -95,6 +95,7 @@
         else:
             self.dynamics = DynamicsAutoregressive(
                 model_dim=self.dyna_dim,
+                ffn_dim=self.dyna_ffn_dim,
                 num_latents=self.num_patch_latents,
                 num_blocks=self.dyna_num_blocks,
                 num_heads=self.dyna_num_heads,
@@ -103,20 +104,6 @@
                 dtype=self.dtype,
                 use_flash_attention=self.use_flash_attention,
             )
-=======
-        self.dynamics = DynamicsMaskGIT(
-            model_dim=self.dyna_dim,
-            ffn_dim=self.dyna_ffn_dim,
-            num_latents=self.num_patch_latents,
-            num_blocks=self.dyna_num_blocks,
-            num_heads=self.dyna_num_heads,
-            dropout=self.dropout,
-            mask_limit=self.mask_limit,
-            param_dtype=self.param_dtype,
-            dtype=self.dtype,
-            use_flash_attention=self.use_flash_attention,
-        )
->>>>>>> e296267f
 
     def __call__(self, batch: Dict[str, Any], training: bool = True) -> Dict[str, Any]:
         tokenizer_outputs = self.tokenizer.vq_encode(batch["videos"], training=False)
