import math
from typing import Tuple
from functools import partial

from flax import linen as nn
import jax
import jax.numpy as jnp
import einops


class PositionalEncoding(nn.Module):
    """https://uvadlc-notebooks.readthedocs.io/en/latest/tutorial_notebooks/JAX/tutorial6/Transformers_and_MHAttention.html"""

    d_model: int  # Hidden dimensionality of the input.
    max_len: int = 5000  # Maximum length of a sequence to expect.

    def setup(self):
        # Create matrix of [SeqLen, HiddenDim] representing the positional encoding for max_len inputs
        self.pe = jnp.zeros((self.max_len, self.d_model))
        position = jnp.arange(0, self.max_len, dtype=jnp.float32)[:, None]
        div_term = jnp.exp(
            jnp.arange(0, self.d_model, 2) * (-math.log(10000.0) / self.d_model)
        )
        self.pe = self.pe.at[:, 0::2].set(jnp.sin(position * div_term))
        self.pe = self.pe.at[:, 1::2].set(jnp.cos(position * div_term))

    def __call__(self, x):
        x = x + self.pe[: x.shape[2]]
        return x

# class STBlock2(nn.Module):
    # dim: int
    # num_heads: int
    # dropout: float
    # param_dtype: jnp.dtype
    # dtype: jnp.dtype

    # @nn.remat
    # @nn.compact
    # def __call__(self, x: jax.Array) -> jax.Array:
        # # --- Spatial attention ---
        # z = PositionalEncoding(self.dim)(x)
        # z = nn.LayerNorm(
            # param_dtype=self.param_dtype,
            # dtype=self.dtype,
        # )(z)
        # causal_mask = jnp.tri(z.shape[-2])
        # z = nn.MultiHeadAttention(
            # num_heads=self.num_heads,
            # qkv_features=self.dim,
            # dropout_rate=self.dropout,
            # param_dtype=self.param_dtype,
            # dtype=self.dtype,
        # )(z, mask=causal_mask)
        # x = x + z

        # # --- Temporal attention ---
        # x = x.swapaxes(1, 2)
        # z = PositionalEncoding(self.dim)(x)
        # z = nn.LayerNorm(
            # param_dtype=self.param_dtype,
            # dtype=self.dtype,
        # )(z)
        # causal_mask = jnp.tri(z.shape[-2])
        # z = nn.MultiHeadAttention(
            # num_heads=self.num_heads,
            # qkv_features=self.dim,
            # dropout_rate=self.dropout,
            # param_dtype=self.param_dtype,
            # dtype=self.dtype,
        # )(z, mask=causal_mask)
        # x = x + z
        # x = x.swapaxes(1, 2)

        # # --- Feedforward ---
        # z = nn.LayerNorm(
            # param_dtype=self.param_dtype,
            # dtype=self.dtype,
        # )(x)
        # # FIXME (f.srambical): Here, the attention hidden dimension is the same as the FFN's. Usually, FFN hidden dimension is 4x model_dim
        # z = nn.Dense(
            # self.dim,
            # param_dtype=self.param_dtype,
            # dtype=self.dtype,
        # )(z)
        # z = nn.gelu(z)
        # x = x + z

        # return x

# class CausalTransformer(nn.Module):
    # model_dim: int
    # out_dim: int
    # num_blocks: int
    # num_heads: int
    # dropout: float
    # param_dtype: jnp.dtype
    # dtype: jnp.dtype

    # @nn.compact
    # def __call__(self, x: jax.Array) -> jax.Array:
        # # Input projection and normalization
        # x = nn.Sequential(
            # [
                # nn.LayerNorm(
                    # param_dtype=self.param_dtype,
                    # dtype=self.dtype,
                # ),
                # nn.Dense(self.model_dim,
                # param_dtype=self.param_dtype,
                # dtype=self.dtype,
                # ),
                # nn.LayerNorm(
                    # param_dtype=self.param_dtype,
                    # dtype=self.dtype,
                # ),
            # ]
        # )(x)
        # # Causal transformer blocks
        # for _ in range(self.num_blocks):
            # x = STBlock2(
                # dim=self.model_dim,
                # num_heads=self.num_heads,
                # dropout=self.dropout,
                # param_dtype=self.param_dtype,
                # dtype=self.dtype,
            # )(x)

        # # Output projection
        # x = nn.Dense(
            # self.out_dim,
            # param_dtype=self.param_dtype,
            # dtype=self.dtype,
        # )(x)
        # return x  # (B, T, E)


class STBlock(nn.Module):
    dim: int
    num_heads: int
    dropout: float
    param_dtype: jnp.dtype
    dtype: jnp.dtype
<<<<<<< HEAD
    spacial_bert: bool = True
=======
    use_flash_attention: bool
>>>>>>> c68e03e2

    @nn.remat
    @nn.compact
    def __call__(self, x: jax.Array) -> jax.Array:
        # --- Spatial attention ---
        z = PositionalEncoding(self.dim)(x)
        z = nn.LayerNorm(
            param_dtype=self.param_dtype,
            dtype=self.dtype,
        )(z)
        spacial_mask = None if self.spacial_bert else jnp.tri(z.shape[-2])
        z = nn.MultiHeadAttention(
            num_heads=self.num_heads,
            qkv_features=self.dim,
            dropout_rate=self.dropout,
            param_dtype=self.param_dtype,
            dtype=self.dtype,
<<<<<<< HEAD
        )(z, mask=spacial_mask)
=======
            attention_fn=_create_flash_attention_fn(self.use_flash_attention, is_causal=False),
        )(z)
>>>>>>> c68e03e2
        x = x + z

        # --- Temporal attention ---
        x = x.swapaxes(1, 2)
        z = PositionalEncoding(self.dim)(x)
        z = nn.LayerNorm(
            param_dtype=self.param_dtype,
            dtype=self.dtype,
        )(z)
        causal_mask = jnp.tri(z.shape[-2])
        z = nn.MultiHeadAttention(
            num_heads=self.num_heads,
            qkv_features=self.dim,
            dropout_rate=self.dropout,
            param_dtype=self.param_dtype,
            dtype=self.dtype,
            attention_fn=_create_flash_attention_fn(self.use_flash_attention, is_causal=True),
        # FIXME (f.srambical): check whether we should still pass the mask if we set is_causal=True
        )(z, mask=causal_mask)
        x = x + z
        x = x.swapaxes(1, 2)

        # --- Feedforward ---
        z = nn.LayerNorm(
            param_dtype=self.param_dtype,
            dtype=self.dtype,
        )(x)
        # FIXME (f.srambical): Here, the attention hidden dimension is the same as the FFN's. Usually, FFN hidden dimension is 4x model_dim
        z = nn.Dense(
            self.dim,
            param_dtype=self.param_dtype,
            dtype=self.dtype,
        )(z)
        z = nn.gelu(z)
        x = x + z

        return x


class STTransformer(nn.Module):
    model_dim: int
    out_dim: int
    num_blocks: int
    num_heads: int
    dropout: float
    param_dtype: jnp.dtype
    dtype: jnp.dtype
<<<<<<< HEAD
    spacial_bert: bool = True
=======
    use_flash_attention: bool
>>>>>>> c68e03e2

    @nn.compact
    def __call__(self, x: jax.Array) -> jax.Array:
        x = nn.Sequential(
            [
                nn.LayerNorm(
                    param_dtype=self.param_dtype,
                    dtype=self.dtype,
                ),
                nn.Dense(self.model_dim,
                param_dtype=self.param_dtype,
                dtype=self.dtype,
                ),
                nn.LayerNorm(
                    param_dtype=self.param_dtype,
                    dtype=self.dtype,
                ),
            ]
        )(x)
        for _ in range(self.num_blocks):
            x = STBlock(
                dim=self.model_dim,
                num_heads=self.num_heads,
                dropout=self.dropout,
                param_dtype=self.param_dtype,
                dtype=self.dtype,
<<<<<<< HEAD
                spacial_bert=self.spacial_bert,
=======
                use_flash_attention=self.use_flash_attention,
>>>>>>> c68e03e2
            )(x)
        x = nn.Dense(
            self.out_dim,
            param_dtype=self.param_dtype,
            dtype=self.dtype,
        )(x)
        return x  # (B, T, E)


def normalize(x):
    return x / (jnp.linalg.norm(x, ord=2, axis=-1, keepdims=True) + 1e-8)


class VectorQuantizer(nn.Module):
    latent_dim: int
    num_latents: int
    dropout: float

    def setup(self):
        self.codebook = normalize(
            self.param(
                "codebook",
                nn.initializers.lecun_uniform(),
                (self.num_latents, self.latent_dim),
            )
        )
        self.drop = nn.Dropout(self.dropout, deterministic=False)

    def __call__(
        self, x: jax.Array, training: bool
    ) -> Tuple[jax.Array, jax.Array, jax.Array, jax.Array]:
        # --- Compute distances ---
        x = normalize(x)
        codebook = normalize(self.codebook)
        distance = -jnp.matmul(x, codebook.T)
        if training:
            dropout_key = self.make_rng("dropout")
            distance = self.drop(distance, rng=dropout_key)

        # --- Get indices and embeddings ---
        indices = jnp.argmin(distance, axis=-1)
        z = self.codebook[indices]

        # --- Straight through estimator ---
        z_q = x + jax.lax.stop_gradient(z - x)
        return z_q, z, x, indices

    def get_codes(self, indices: jax.Array):
        return self.codebook[indices]


def _create_flash_attention_fn(use_flash_attention: bool, is_causal: bool):
    """
    Create an attention function that uses flash attention if enabled.

    Flax MultiHeadAttention provides tensors with shape (batch..., length, num_heads, head_dim)
    jax.nn.dot_product_attention expects (batch, length, num_heads, head_dim).

    We need to reshape to ensure compatibility. cuDNN's flash attention additionally
    requires a sequence length that is a multiple of 4. We pad the sequence length to the nearest
    multiple of 4 and mask accordingly.
    """
        
    def attention_fn(query, key, value, bias=None, mask=None, **kwargs):
        implementation = 'cudnn' if use_flash_attention else None

        def _rearrange(x):
            return einops.rearrange(x, '... l h d -> (...) l h d')
        def _pad(x):
            return jnp.pad(x, ((0, 0), (0, pad_size), (0, 0), (0, 0)))
        def _fuse_masks(mask: jax.Array, attention_mask: jax.Array) -> jax.Array:
            mask_bool = mask.astype(jnp.bool_)
            expanded_mask = jnp.pad(mask_bool, ((0, pad_size), (0, pad_size)), constant_values=False)
            return jnp.logical_and(attention_mask, expanded_mask)
        
        original_shape = query.shape
        original_seq_len = query.shape[-3]
        
        # Pad to nearest multiple of 4
        target_seq_len = ((original_seq_len + 3) // 4) * 4
        pad_size = target_seq_len - original_seq_len

        query_4d = _pad(_rearrange(query))
        key_4d = _pad(_rearrange(key))
        value_4d = _pad(_rearrange(value))
        
        attention_mask = jnp.ones((target_seq_len, target_seq_len), dtype=jnp.bool_)
        attention_mask = attention_mask.at[original_seq_len:, :].set(False)
        attention_mask = attention_mask.at[:, original_seq_len:].set(False)

        mask_4d = _fuse_masks(mask, attention_mask) if mask is not None else attention_mask
        mask_4d = mask_4d[jnp.newaxis, jnp.newaxis, :, :]  # (1, 1, seq_len, seq_len)
        
        bias_4d = _pad(_rearrange(bias)) if bias is not None else None
        
        output_4d = jax.nn.dot_product_attention(
            query=query_4d,
            key=key_4d,
            value=value_4d,
            bias=bias_4d,
            mask=mask_4d,
            implementation=implementation,
            is_causal=is_causal,
            **kwargs
        )
        return output_4d[..., :original_seq_len, :, :].reshape(original_shape)
    
    return attention_fn
<|MERGE_RESOLUTION|>--- conflicted
+++ resolved
@@ -141,11 +141,8 @@
     dropout: float
     param_dtype: jnp.dtype
     dtype: jnp.dtype
-<<<<<<< HEAD
+    use_flash_attention: bool
     spacial_bert: bool = True
-=======
-    use_flash_attention: bool
->>>>>>> c68e03e2
 
     @nn.remat
     @nn.compact
@@ -156,19 +153,14 @@
             param_dtype=self.param_dtype,
             dtype=self.dtype,
         )(z)
-        spacial_mask = None if self.spacial_bert else jnp.tri(z.shape[-2])
         z = nn.MultiHeadAttention(
             num_heads=self.num_heads,
             qkv_features=self.dim,
             dropout_rate=self.dropout,
             param_dtype=self.param_dtype,
             dtype=self.dtype,
-<<<<<<< HEAD
-        )(z, mask=spacial_mask)
-=======
-            attention_fn=_create_flash_attention_fn(self.use_flash_attention, is_causal=False),
-        )(z)
->>>>>>> c68e03e2
+            attention_fn=_create_flash_attention_fn(self.use_flash_attention, is_causal=not self.spacial_bert),
+        )(z)
         x = x + z
 
         # --- Temporal attention ---
@@ -187,7 +179,7 @@
             dtype=self.dtype,
             attention_fn=_create_flash_attention_fn(self.use_flash_attention, is_causal=True),
         # FIXME (f.srambical): check whether we should still pass the mask if we set is_causal=True
-        )(z, mask=causal_mask)
+        )(z)
         x = x + z
         x = x.swapaxes(1, 2)
 
@@ -216,11 +208,8 @@
     dropout: float
     param_dtype: jnp.dtype
     dtype: jnp.dtype
-<<<<<<< HEAD
     spacial_bert: bool = True
-=======
     use_flash_attention: bool
->>>>>>> c68e03e2
 
     @nn.compact
     def __call__(self, x: jax.Array) -> jax.Array:
@@ -247,11 +236,8 @@
                 dropout=self.dropout,
                 param_dtype=self.param_dtype,
                 dtype=self.dtype,
-<<<<<<< HEAD
                 spacial_bert=self.spacial_bert,
-=======
                 use_flash_attention=self.use_flash_attention,
->>>>>>> c68e03e2
             )(x)
         x = nn.Dense(
             self.out_dim,
