--- conflicted
+++ resolved
@@ -322,13 +322,8 @@
         print(f"Restored dataloader and model state from step {step}")
     else:
         # Restore from pre-trained tokenizer (and LAM)
-<<<<<<< HEAD
-        optimizer = restore_genie_components(
-            optimizer, replicated_sharding, grain_iterator, rng, args
-=======
         train_state = restore_genie_components(
             train_state, replicated_sharding, dummy_inputs, rng, args
->>>>>>> e296267f
         )
 
     # --- TRAIN LOOP ---
