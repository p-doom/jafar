--- conflicted
+++ resolved
@@ -1,5 +1,6 @@
 from dataclasses import dataclass, field
 import os
+import time
 
 import einops
 from flax.training import orbax_utils
@@ -59,11 +60,8 @@
     log_image_interval: int = 250
     ckpt_dir: str = ""
     log_checkpoint_interval: int = 10000
-<<<<<<< HEAD
     time_measurement_interval: int = 50
-=======
     log_checkpoint_keep_period: int = 20000
->>>>>>> eb5163c8
 
 
 args = tyro.cli(Args)
@@ -241,9 +239,6 @@
         prefetch_buffer_size=1,
         seed=args.seed,
     )
-<<<<<<< HEAD
-    start_time = time.time()
-=======
     initial_state = grain_dataloader._create_initial_state()
     grain_iterator = grain.DataLoaderIterator(grain_dataloader, initial_state)
     
@@ -264,7 +259,7 @@
 
     # --- TRAIN LOOP ---
     dataloader = (jax.make_array_from_process_local_data(videos_sharding, elem) for elem in grain_iterator) # type: ignore
->>>>>>> eb5163c8
+    start_time = time.time()
     print(f"Starting training from step {step}...")
     while step < args.num_steps:
         for videos in dataloader:
@@ -275,7 +270,6 @@
             train_state, loss, recon, action_last_active, metrics = train_step(
                 train_state, inputs, action_last_active
             )
-<<<<<<< HEAD
             if step % args.time_measurement_interval == 0:
                 jax.block_until_ready(train_state)
                 elapsed_time = (time.time() - start_time)
@@ -286,10 +280,6 @@
                 start_time = time.time()
             else:
                 print(f"Step {step}, loss: {loss}")
-            
-=======
-            print(f"Step {step}, loss: {loss}")
->>>>>>> eb5163c8
             step += 1
 
             # --- Logging ---
