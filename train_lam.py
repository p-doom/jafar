--- conflicted
+++ resolved
@@ -206,18 +206,6 @@
     print(param_counts)
 
     # --- Initialize optimizer ---
-<<<<<<< HEAD
-    lr_schedule = optax.warmup_cosine_decay_schedule(
-        args.min_lr, args.max_lr, args.warmup_steps, args.num_steps
-    )
-    if args.grad_clip_threshold:
-        tx = optax.chain(
-            optax.clip_by_global_norm(args.grad_clip_threshold),
-            optax.adamw(learning_rate=lr_schedule, b1=0.9, b2=0.9, weight_decay=1e-4)
-        )
-    else:
-        tx = optax.adamw(learning_rate=lr_schedule, b1=0.9, b2=0.9, weight_decay=1e-4)
-=======
     lr_schedule = get_lr_schedule(args.lr_schedule, 
                                   args.init_lr, 
                                   args.max_lr, 
@@ -225,8 +213,13 @@
                                   args.num_steps, 
                                   args.warmup_steps, 
                                   args.wsd_decay_steps)
-    tx = optax.adamw(learning_rate=lr_schedule, b1=0.9, b2=0.9, weight_decay=1e-4, mu_dtype=args.dtype)
->>>>>>> 86041a35
+    if args.grad_clip_threshold:
+        tx = optax.chain(
+            optax.clip_by_global_norm(args.grad_clip_threshold),
+            optax.adamw(learning_rate=lr_schedule, b1=0.9, b2=0.9, weight_decay=1e-4, mu_dtype=args.dtype)
+        )
+    else:
+        tx = optax.adamw(learning_rate=lr_schedule, b1=0.9, b2=0.9, weight_decay=1e-4, mu_dtype=args.dtype)
     train_state = TrainState.create(apply_fn=lam.apply, params=init_params, tx=tx)
 
     # FIXME: switch to create_hybrid_device_mesh for runs spanning multiple nodes
